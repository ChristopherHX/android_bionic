/*
 * Copyright (C) 2008, 2009 The Android Open Source Project
 * All rights reserved.
 *
 * Redistribution and use in source and binary forms, with or without
 * modification, are permitted provided that the following conditions
 * are met:
 *  * Redistributions of source code must retain the above copyright
 *    notice, this list of conditions and the following disclaimer.
 *  * Redistributions in binary form must reproduce the above copyright
 *    notice, this list of conditions and the following disclaimer in
 *    the documentation and/or other materials provided with the
 *    distribution.
 *
 * THIS SOFTWARE IS PROVIDED BY THE COPYRIGHT HOLDERS AND CONTRIBUTORS
 * "AS IS" AND ANY EXPRESS OR IMPLIED WARRANTIES, INCLUDING, BUT NOT
 * LIMITED TO, THE IMPLIED WARRANTIES OF MERCHANTABILITY AND FITNESS
 * FOR A PARTICULAR PURPOSE ARE DISCLAIMED. IN NO EVENT SHALL THE
 * COPYRIGHT OWNER OR CONTRIBUTORS BE LIABLE FOR ANY DIRECT, INDIRECT,
 * INCIDENTAL, SPECIAL, EXEMPLARY, OR CONSEQUENTIAL DAMAGES (INCLUDING,
 * BUT NOT LIMITED TO, PROCUREMENT OF SUBSTITUTE GOODS OR SERVICES; LOSS
 * OF USE, DATA, OR PROFITS; OR BUSINESS INTERRUPTION) HOWEVER CAUSED
 * AND ON ANY THEORY OF LIABILITY, WHETHER IN CONTRACT, STRICT LIABILITY,
 * OR TORT (INCLUDING NEGLIGENCE OR OTHERWISE) ARISING IN ANY WAY OUT
 * OF THE USE OF THIS SOFTWARE, EVEN IF ADVISED OF THE POSSIBILITY OF
 * SUCH DAMAGE.
 */

#include <dlfcn.h>
#include <errno.h>
#include <fcntl.h>
#include <inttypes.h>
#include <pthread.h>
#include <stdio.h>
#include <stdlib.h>
#include <string.h>
#include <sys/mman.h>
#include <unistd.h>

#include <new>

// Private C library headers.
#include "private/bionic_tls.h"
#include "private/KernelArgumentBlock.h"
#include "private/ScopedPthreadMutexLocker.h"
#include "private/ScopedFd.h"
#include "private/ScopeGuard.h"
#include "private/UniquePtr.h"

#include "linker.h"
#include "linker_debug.h"
#include "linker_environ.h"
#include "linker_phdr.h"
#include "linker_allocator.h"

/* >>> IMPORTANT NOTE - READ ME BEFORE MODIFYING <<<
 *
 * Do NOT use malloc() and friends or pthread_*() code here.
 * Don't use printf() either; it's caused mysterious memory
 * corruption in the past.
 * The linker runs before we bring up libc and it's easiest
 * to make sure it does not depend on any complex libc features
 *
 * open issues / todo:
 *
 * - cleaner error reporting
 * - after linking, set as much stuff as possible to READONLY
 *   and NOEXEC
 */

#if defined(__LP64__)
#define SEARCH_NAME(x) x
#else
// Nvidia drivers are relying on the bug:
// http://code.google.com/p/android/issues/detail?id=6670
// so we continue to use base-name lookup for lp32
static const char* get_base_name(const char* name) {
  const char* bname = strrchr(name, '/');
  return bname ? bname + 1 : name;
}
#define SEARCH_NAME(x) get_base_name(x)
#endif

static ElfW(Addr) get_elf_exec_load_bias(const ElfW(Ehdr)* elf);

static LinkerAllocator<soinfo> g_soinfo_allocator;
static LinkerAllocator<LinkedListEntry<soinfo>> g_soinfo_links_allocator;

static soinfo* solist;
static soinfo* sonext;
static soinfo* somain; // main process, always the one after libdl_info

static const char* const kDefaultLdPaths[] = {
#if defined(__LP64__)
  "/vendor/lib64",
  "/system/lib64",
#else
  "/vendor/lib",
  "/system/lib",
#endif
  nullptr
};

#define LDPATH_BUFSIZE (LDPATH_MAX*64)
#define LDPATH_MAX 8

#define LDPRELOAD_BUFSIZE (LDPRELOAD_MAX*64)
#define LDPRELOAD_MAX 8

static char g_ld_library_paths_buffer[LDPATH_BUFSIZE];
static const char* g_ld_library_paths[LDPATH_MAX + 1];

static char g_ld_preloads_buffer[LDPRELOAD_BUFSIZE];
static const char* g_ld_preload_names[LDPRELOAD_MAX + 1];

static soinfo* g_ld_preloads[LDPRELOAD_MAX + 1];

__LIBC_HIDDEN__ int g_ld_debug_verbosity;

__LIBC_HIDDEN__ abort_msg_t* g_abort_message = nullptr; // For debuggerd.

enum RelocationKind {
  kRelocAbsolute = 0,
  kRelocRelative,
  kRelocCopy,
  kRelocSymbol,
  kRelocMax
};

#if STATS
struct linker_stats_t {
  int count[kRelocMax];
};

static linker_stats_t linker_stats;

static void count_relocation(RelocationKind kind) {
  ++linker_stats.count[kind];
}
#else
static void count_relocation(RelocationKind) {
}
#endif

#if COUNT_PAGES
static unsigned bitmask[4096];
#if defined(__LP64__)
#define MARK(offset) \
    do { \
      if ((((offset) >> 12) >> 5) < 4096) \
          bitmask[((offset) >> 12) >> 5] |= (1 << (((offset) >> 12) & 31)); \
    } while (0)
#else
#define MARK(offset) \
    do { \
      bitmask[((offset) >> 12) >> 3] |= (1 << (((offset) >> 12) & 7)); \
    } while (0)
#endif
#else
#define MARK(x) do {} while (0)
#endif

// You shouldn't try to call memory-allocating functions in the dynamic linker.
// Guard against the most obvious ones.
#define DISALLOW_ALLOCATION(return_type, name, ...) \
    return_type name __VA_ARGS__ \
    { \
      __libc_fatal("ERROR: " #name " called from the dynamic linker!\n"); \
    }
DISALLOW_ALLOCATION(void*, malloc, (size_t u __unused));
DISALLOW_ALLOCATION(void, free, (void* u __unused));
DISALLOW_ALLOCATION(void*, realloc, (void* u1 __unused, size_t u2 __unused));
DISALLOW_ALLOCATION(void*, calloc, (size_t u1 __unused, size_t u2 __unused));

static char __linker_dl_err_buf[768];

char* linker_get_error_buffer() {
  return &__linker_dl_err_buf[0];
}

size_t linker_get_error_buffer_size() {
  return sizeof(__linker_dl_err_buf);
}

// This function is an empty stub where GDB locates a breakpoint to get notified
// about linker activity.
extern "C" void __attribute__((noinline)) __attribute__((visibility("default"))) rtld_db_dlactivity();

static pthread_mutex_t g__r_debug_mutex = PTHREAD_MUTEX_INITIALIZER;
static r_debug _r_debug = {1, nullptr, reinterpret_cast<uintptr_t>(&rtld_db_dlactivity), r_debug::RT_CONSISTENT, 0};
static link_map* r_debug_tail = 0;

static void insert_soinfo_into_debug_map(soinfo* info) {
  // Copy the necessary fields into the debug structure.
  link_map* map = &(info->link_map_head);
  map->l_addr = info->load_bias;
  map->l_name = reinterpret_cast<char*>(info->name);
  map->l_ld = info->dynamic;

  // Stick the new library at the end of the list.
  // gdb tends to care more about libc than it does
  // about leaf libraries, and ordering it this way
  // reduces the back-and-forth over the wire.
  if (r_debug_tail) {
    r_debug_tail->l_next = map;
    map->l_prev = r_debug_tail;
    map->l_next = 0;
  } else {
    _r_debug.r_map = map;
    map->l_prev = 0;
    map->l_next = 0;
  }
  r_debug_tail = map;
}

static void remove_soinfo_from_debug_map(soinfo* info) {
  link_map* map = &(info->link_map_head);

  if (r_debug_tail == map) {
    r_debug_tail = map->l_prev;
  }

  if (map->l_prev) {
    map->l_prev->l_next = map->l_next;
  }
  if (map->l_next) {
    map->l_next->l_prev = map->l_prev;
  }
}

static void notify_gdb_of_load(soinfo* info) {
  if (info->flags & FLAG_EXE) {
    // GDB already knows about the main executable
    return;
  }

  ScopedPthreadMutexLocker locker(&g__r_debug_mutex);

  _r_debug.r_state = r_debug::RT_ADD;
  rtld_db_dlactivity();

  insert_soinfo_into_debug_map(info);

  _r_debug.r_state = r_debug::RT_CONSISTENT;
  rtld_db_dlactivity();
}

static void notify_gdb_of_unload(soinfo* info) {
  if (info->flags & FLAG_EXE) {
    // GDB already knows about the main executable
    return;
  }

  ScopedPthreadMutexLocker locker(&g__r_debug_mutex);

  _r_debug.r_state = r_debug::RT_DELETE;
  rtld_db_dlactivity();

  remove_soinfo_from_debug_map(info);

  _r_debug.r_state = r_debug::RT_CONSISTENT;
  rtld_db_dlactivity();
}

void notify_gdb_of_libraries() {
  _r_debug.r_state = r_debug::RT_ADD;
  rtld_db_dlactivity();
  _r_debug.r_state = r_debug::RT_CONSISTENT;
  rtld_db_dlactivity();
}

LinkedListEntry<soinfo>* SoinfoListAllocator::alloc() {
  return g_soinfo_links_allocator.alloc();
}

void SoinfoListAllocator::free(LinkedListEntry<soinfo>* entry) {
  g_soinfo_links_allocator.free(entry);
}

static void protect_data(int protection) {
  g_soinfo_allocator.protect_all(protection);
  g_soinfo_links_allocator.protect_all(protection);
}

static soinfo* soinfo_alloc(const char* name, struct stat* file_stat, int rtld_flags) {
  if (strlen(name) >= SOINFO_NAME_LEN) {
    DL_ERR("library name \"%s\" too long", name);
    return nullptr;
  }

  soinfo* si = new (g_soinfo_allocator.alloc()) soinfo(name, file_stat, rtld_flags);

  sonext->next = si;
  sonext = si;

  TRACE("name %s: allocated soinfo @ %p", name, si);
  return si;
}

static void soinfo_free(soinfo* si) {
  if (si == nullptr) {
    return;
  }

  if (si->base != 0 && si->size != 0) {
    munmap(reinterpret_cast<void*>(si->base), si->size);
  }

  soinfo *prev = nullptr, *trav;

  TRACE("name %s: freeing soinfo @ %p", si->name, si);

  for (trav = solist; trav != nullptr; trav = trav->next) {
    if (trav == si) {
      break;
    }
    prev = trav;
  }
  if (trav == nullptr) {
    // si was not in solist
    DL_ERR("name \"%s\" is not in solist!", si->name);
    return;
  }

  // clear links to/from si
  si->remove_all_links();

  // prev will never be null, because the first entry in solist is
  // always the static libdl_info.
  prev->next = si->next;
  if (si == sonext) {
    sonext = prev;
  }

  g_soinfo_allocator.free(si);
}


static void parse_path(const char* path, const char* delimiters,
                       const char** array, char* buf, size_t buf_size, size_t max_count) {
  if (path == nullptr) {
    return;
  }

  size_t len = strlcpy(buf, path, buf_size);

  size_t i = 0;
  char* buf_p = buf;
  while (i < max_count && (array[i] = strsep(&buf_p, delimiters))) {
    if (*array[i] != '\0') {
      ++i;
    }
  }

  // Forget the last path if we had to truncate; this occurs if the 2nd to
  // last char isn't '\0' (i.e. wasn't originally a delimiter).
  if (i > 0 && len >= buf_size && buf[buf_size - 2] != '\0') {
    array[i - 1] = nullptr;
  } else {
    array[i] = nullptr;
  }
}

static void parse_LD_LIBRARY_PATH(const char* path) {
  parse_path(path, ":", g_ld_library_paths,
             g_ld_library_paths_buffer, sizeof(g_ld_library_paths_buffer), LDPATH_MAX);
}

static void parse_LD_PRELOAD(const char* path) {
  // We have historically supported ':' as well as ' ' in LD_PRELOAD.
  parse_path(path, " :", g_ld_preload_names,
             g_ld_preloads_buffer, sizeof(g_ld_preloads_buffer), LDPRELOAD_MAX);
}

#if defined(__arm__)

// For a given PC, find the .so that it belongs to.
// Returns the base address of the .ARM.exidx section
// for that .so, and the number of 8-byte entries
// in that section (via *pcount).
//
// Intended to be called by libc's __gnu_Unwind_Find_exidx().
//
// This function is exposed via dlfcn.cpp and libdl.so.
_Unwind_Ptr dl_unwind_find_exidx(_Unwind_Ptr pc, int* pcount) {
  unsigned addr = (unsigned)pc;

  for (soinfo* si = solist; si != 0; si = si->next) {
    if ((addr >= si->base) && (addr < (si->base + si->size))) {
        *pcount = si->ARM_exidx_count;
        return (_Unwind_Ptr)si->ARM_exidx;
    }
  }
  *pcount = 0;
  return nullptr;
}

#endif

// Here, we only have to provide a callback to iterate across all the
// loaded libraries. gcc_eh does the rest.
int dl_iterate_phdr(int (*cb)(dl_phdr_info* info, size_t size, void* data), void* data) {
  int rv = 0;
  for (soinfo* si = solist; si != nullptr; si = si->next) {
    dl_phdr_info dl_info;
    dl_info.dlpi_addr = si->link_map_head.l_addr;
    dl_info.dlpi_name = si->link_map_head.l_name;
    dl_info.dlpi_phdr = si->phdr;
    dl_info.dlpi_phnum = si->phnum;
    rv = cb(&dl_info, sizeof(dl_phdr_info), data);
    if (rv != 0) {
      break;
    }
  }
  return rv;
}

static ElfW(Sym)* soinfo_elf_lookup(soinfo* si, unsigned hash, const char* name) {
  ElfW(Sym)* symtab = si->symtab;

  TRACE_TYPE(LOOKUP, "SEARCH %s in %s@%p %x %zd",
             name, si->name, reinterpret_cast<void*>(si->base), hash, hash % si->nbucket);

  for (unsigned n = si->bucket[hash % si->nbucket]; n != 0; n = si->chain[n]) {
    ElfW(Sym)* s = symtab + n;
    if (strcmp(si->get_string(s->st_name), name)) continue;

    // only concern ourselves with global and weak symbol definitions
    switch (ELF_ST_BIND(s->st_info)) {
      case STB_GLOBAL:
      case STB_WEAK:
        if (s->st_shndx == SHN_UNDEF) {
          continue;
        }

        TRACE_TYPE(LOOKUP, "FOUND %s in %s (%p) %zd",
                 name, si->name, reinterpret_cast<void*>(s->st_value),
                 static_cast<size_t>(s->st_size));
        return s;
      case STB_LOCAL:
        continue;
      default:
        __libc_fatal("ERROR: Unexpected ST_BIND value: %d for '%s' in '%s'",
            ELF_ST_BIND(s->st_info), name, si->name);
    }
  }

  TRACE_TYPE(LOOKUP, "NOT FOUND %s in %s@%p %x %zd",
             name, si->name, reinterpret_cast<void*>(si->base), hash, hash % si->nbucket);


  return nullptr;
}

soinfo::soinfo(const char* name, const struct stat* file_stat, int rtld_flags) {
  memset(this, 0, sizeof(*this));

  strlcpy(this->name, name, sizeof(this->name));
  flags = FLAG_NEW_SOINFO;
  version = SOINFO_VERSION;

  if (file_stat != nullptr) {
    set_st_dev(file_stat->st_dev);
    set_st_ino(file_stat->st_ino);
  }

  this->rtld_flags = rtld_flags;
}

static unsigned elfhash(const char* _name) {
  const unsigned char* name = reinterpret_cast<const unsigned char*>(_name);
  unsigned h = 0, g;

  while (*name) {
    h = (h << 4) + *name++;
    g = h & 0xf0000000;
    h ^= g;
    h ^= g >> 24;
  }
  return h;
}

static ElfW(Sym)* soinfo_do_lookup(soinfo* si, const char* name, soinfo** lsi) {
<<<<<<< HEAD
  unsigned elf_hash = elfhash(name);
  ElfW(Sym)* s = nullptr;
=======
    unsigned elf_hash = elfhash(name);
    ElfW(Sym)* s = nullptr;

    if (somain != nullptr) {
        /*
         * Local scope is executable scope. Just start looking into it right away
         * for the shortcut.
         */

        if (si == somain) {
            s = soinfo_elf_lookup(si, elf_hash, name);
            if (s != nullptr) {
                *lsi = si;
                goto done;
            }

            /* Next, look for it in the preloads list */
            for (int i = 0; g_ld_preloads[i] != NULL; i++) {
                s = soinfo_elf_lookup(g_ld_preloads[i], elf_hash, name);
                if (s != NULL) {
                    *lsi = g_ld_preloads[i];
                    goto done;
                }
            }
        } else {
            /* Order of symbol lookup is controlled by DT_SYMBOLIC flag */

            /*
             * If this object was built with symbolic relocations disabled, the
             * first place to look to resolve external references is the main
             * executable.
             */

            if (!si->has_DT_SYMBOLIC) {
                DEBUG("%s: looking up %s in executable %s",
                      si->name, name, somain->name);
                s = soinfo_elf_lookup(somain, elf_hash, name);
                if (s != nullptr) {
                    *lsi = somain;
                    goto done;
                }

                /* Next, look for it in the preloads list */
                for (int i = 0; g_ld_preloads[i] != NULL; i++) {
                    s = soinfo_elf_lookup(g_ld_preloads[i], elf_hash, name);
                    if (s != NULL) {
                        *lsi = g_ld_preloads[i];
                        goto done;
                    }
                }
            }

            /* Look for symbols in the local scope (the object who is
             * searching). This happens with C++ templates on x86 for some
             * reason.
             *
             * Notes on weak symbols:
             * The ELF specs are ambiguous about treatment of weak definitions in
             * dynamic linking.  Some systems return the first definition found
             * and some the first non-weak definition.   This is system dependent.
             * Here we return the first definition found for simplicity.  */

            s = soinfo_elf_lookup(si, elf_hash, name);
            if (s != nullptr) {
                *lsi = si;
                goto done;
            }
>>>>>>> ae69a958

  /* "This element's presence in a shared object library alters the dynamic linker's
   * symbol resolution algorithm for references within the library. Instead of starting
   * a symbol search with the executable file, the dynamic linker starts from the shared
   * object itself. If the shared object fails to supply the referenced symbol, the
   * dynamic linker then searches the executable file and other shared objects as usual."
   *
   * http://www.sco.com/developers/gabi/2012-12-31/ch5.dynamic.html
   *
   * Note that this is unlikely since static linker avoids generating
   * relocations for -Bsymbolic linked dynamic executables.
   */
  if (si->has_DT_SYMBOLIC) {
    DEBUG("%s: looking up %s in local scope (DT_SYMBOLIC)", si->name, name);
    s = soinfo_elf_lookup(si, elf_hash, name);
    if (s != nullptr) {
      *lsi = si;
    }
  }

  if (s == nullptr && somain != nullptr) {
    // 1. Look for it in the main executable unless we already did.
    if (si != somain || !si->has_DT_SYMBOLIC) {
      DEBUG("%s: looking up %s in executable %s",
            si->name, name, somain->name);
      s = soinfo_elf_lookup(somain, elf_hash, name);
      if (s != nullptr) {
        *lsi = somain;
      }
    }

    // 2. Look for it in the ld_preloads
    if (s == nullptr) {
      for (int i = 0; g_ld_preloads[i] != NULL; i++) {
        s = soinfo_elf_lookup(g_ld_preloads[i], elf_hash, name);
        if (s != nullptr) {
          *lsi = g_ld_preloads[i];
          break;
        }
      }
    }
  }

  /* Look for symbols in the local scope (the object who is
   * searching). This happens with C++ templates on x86 for some
   * reason.
   *
   * Notes on weak symbols:
   * The ELF specs are ambiguous about treatment of weak definitions in
   * dynamic linking.  Some systems return the first definition found
   * and some the first non-weak definition.   This is system dependent.
   * Here we return the first definition found for simplicity.  */

  if (s == nullptr && !si->has_DT_SYMBOLIC) {
    DEBUG("%s: looking up %s in local scope", si->name, name);
    s = soinfo_elf_lookup(si, elf_hash, name);
    if (s != nullptr) {
      *lsi = si;
    }
  }

  if (s == nullptr) {
    si->get_children().visit([&](soinfo* child) {
      DEBUG("%s: looking up %s in %s", si->name, name, child->name);
      s = soinfo_elf_lookup(child, elf_hash, name);
      if (s != nullptr) {
        *lsi = child;
        return false;
      }
      return true;
    });
  }

  if (s != nullptr) {
    TRACE_TYPE(LOOKUP, "si %s sym %s s->st_value = %p, "
               "found in %s, base = %p, load bias = %p",
               si->name, name, reinterpret_cast<void*>(s->st_value),
               (*lsi)->name, reinterpret_cast<void*>((*lsi)->base),
               reinterpret_cast<void*>((*lsi)->load_bias));
  }

  return s;
}

// Each size has it's own allocator.
template<size_t size>
class SizeBasedAllocator {
 public:
  static void* alloc() {
    return allocator_.alloc();
  }

  static void free(void* ptr) {
    allocator_.free(ptr);
  }

 private:
  static LinkerBlockAllocator allocator_;
};

template<size_t size>
LinkerBlockAllocator SizeBasedAllocator<size>::allocator_(size);

template<typename T>
class TypeBasedAllocator {
 public:
  static T* alloc() {
    return reinterpret_cast<T*>(SizeBasedAllocator<sizeof(T)>::alloc());
  }

  static void free(T* ptr) {
    SizeBasedAllocator<sizeof(T)>::free(ptr);
  }
};

class LoadTask {
 public:
  struct deleter_t {
    void operator()(LoadTask* t) {
      TypeBasedAllocator<LoadTask>::free(t);
    }
  };

  typedef UniquePtr<LoadTask, deleter_t> unique_ptr;

  static deleter_t deleter;

  static LoadTask* create(const char* name, soinfo* needed_by) {
    LoadTask* ptr = TypeBasedAllocator<LoadTask>::alloc();
    return new (ptr) LoadTask(name, needed_by);
  }

  const char* get_name() const {
    return name_;
  }

  soinfo* get_needed_by() const {
    return needed_by_;
  }
 private:
  LoadTask(const char* name, soinfo* needed_by)
    : name_(name), needed_by_(needed_by) {}

  const char* name_;
  soinfo* needed_by_;

  DISALLOW_IMPLICIT_CONSTRUCTORS(LoadTask);
};

<<<<<<< HEAD
LoadTask::deleter_t LoadTask::deleter;

=======
>>>>>>> ae69a958
template <typename T>
using linked_list_t = LinkedList<T, TypeBasedAllocator<LinkedListEntry<T>>>;

typedef linked_list_t<soinfo> SoinfoLinkedList;
typedef linked_list_t<const char> StringLinkedList;
typedef linked_list_t<LoadTask> LoadTaskList;


// This is used by dlsym(3).  It performs symbol lookup only within the
// specified soinfo object and its dependencies in breadth first order.
ElfW(Sym)* dlsym_handle_lookup(soinfo* si, soinfo** found, const char* name) {
  SoinfoLinkedList visit_list;
  SoinfoLinkedList visited;

  visit_list.push_back(si);
  soinfo* current_soinfo;
  while ((current_soinfo = visit_list.pop_front()) != nullptr) {
    if (visited.contains(current_soinfo)) {
      continue;
    }

    ElfW(Sym)* result = soinfo_elf_lookup(current_soinfo, elfhash(name), name);

    if (result != nullptr) {
      *found = current_soinfo;
      return result;
    }
    visited.push_back(current_soinfo);

    current_soinfo->get_children().for_each([&](soinfo* child) {
      visit_list.push_back(child);
    });
  }

  return nullptr;
}

/* This is used by dlsym(3) to performs a global symbol lookup. If the
   start value is null (for RTLD_DEFAULT), the search starts at the
   beginning of the global solist. Otherwise the search starts at the
   specified soinfo (for RTLD_NEXT).
 */
ElfW(Sym)* dlsym_linear_lookup(const char* name, soinfo** found, soinfo* start) {
  unsigned elf_hash = elfhash(name);

  if (start == nullptr) {
    start = solist;
  }

  ElfW(Sym)* s = nullptr;
  for (soinfo* si = start; (s == nullptr) && (si != nullptr); si = si->next) {
    if ((si->get_rtld_flags() & RTLD_GLOBAL) == 0) {
      continue;
    }

    s = soinfo_elf_lookup(si, elf_hash, name);
    if (s != nullptr) {
      *found = si;
      break;
    }
  }

  if (s != nullptr) {
    TRACE_TYPE(LOOKUP, "%s s->st_value = %p, found->base = %p",
               name, reinterpret_cast<void*>(s->st_value), reinterpret_cast<void*>((*found)->base));
  }

  return s;
}

soinfo* find_containing_library(const void* p) {
  ElfW(Addr) address = reinterpret_cast<ElfW(Addr)>(p);
  for (soinfo* si = solist; si != nullptr; si = si->next) {
    if (address >= si->base && address - si->base < si->size) {
      return si;
    }
  }
  return nullptr;
}

ElfW(Sym)* dladdr_find_symbol(soinfo* si, const void* addr) {
  ElfW(Addr) soaddr = reinterpret_cast<ElfW(Addr)>(addr) - si->base;

  // Search the library's symbol table for any defined symbol which
  // contains this address.
  for (size_t i = 0; i < si->nchain; ++i) {
    ElfW(Sym)* sym = &si->symtab[i];
    if (sym->st_shndx != SHN_UNDEF &&
        soaddr >= sym->st_value &&
        soaddr < sym->st_value + sym->st_size) {
      return sym;
    }
  }

  return nullptr;
}

static int open_library_on_path(const char* name, const char* const paths[]) {
  char buf[512];
  for (size_t i = 0; paths[i] != nullptr; ++i) {
    int n = __libc_format_buffer(buf, sizeof(buf), "%s/%s", paths[i], name);
    if (n < 0 || n >= static_cast<int>(sizeof(buf))) {
      PRINT("Warning: ignoring very long library path: %s/%s", paths[i], name);
      continue;
    }
    int fd = TEMP_FAILURE_RETRY(open(buf, O_RDONLY | O_CLOEXEC));
    if (fd != -1) {
      return fd;
    }
  }
  return -1;
}

static int open_library(const char* name) {
  TRACE("[ opening %s ]", name);

  // If the name contains a slash, we should attempt to open it directly and not search the paths.
  if (strchr(name, '/') != nullptr) {
    int fd = TEMP_FAILURE_RETRY(open(name, O_RDONLY | O_CLOEXEC));
    if (fd != -1) {
      return fd;
    }
    // ...but nvidia binary blobs (at least) rely on this behavior, so fall through for now.
#if defined(__LP64__)
    return -1;
#endif
  }

  // Otherwise we try LD_LIBRARY_PATH first, and fall back to the built-in well known paths.
  int fd = open_library_on_path(name, g_ld_library_paths);
  if (fd == -1) {
    fd = open_library_on_path(name, kDefaultLdPaths);
  }
  return fd;
}

template<typename F>
static void for_each_dt_needed(const soinfo* si, F action) {
  for (ElfW(Dyn)* d = si->dynamic; d->d_tag != DT_NULL; ++d) {
    if (d->d_tag == DT_NEEDED) {
<<<<<<< HEAD
      action(si->get_string(d->d_un.d_val));
    }
  }
}

static soinfo* load_library(LoadTaskList& load_tasks, const char* name, int rtld_flags, const android_dlextinfo* extinfo) {
  int fd = -1;
  ScopedFd file_guard(-1);

  if (extinfo != nullptr && (extinfo->flags & ANDROID_DLEXT_USE_LIBRARY_FD) != 0) {
    fd = extinfo->library_fd;
  } else {
    // Open the file.
    fd = open_library(name);
    if (fd == -1) {
      DL_ERR("library \"%s\" not found", name);
      return nullptr;
=======
      action(si->strtab + d->d_un.d_val);
>>>>>>> ae69a958
    }
  }
}

<<<<<<< HEAD
    file_guard.reset(fd);
  }

    ElfReader elf_reader(name, fd);
=======
static soinfo* load_library(LoadTaskList& load_tasks, const char* name, int dlflags, const android_dlextinfo* extinfo) {
  int fd = -1;
  ScopedFd file_guard(-1);
>>>>>>> ae69a958

  if (extinfo != nullptr && (extinfo->flags & ANDROID_DLEXT_USE_LIBRARY_FD) != 0) {
    fd = extinfo->library_fd;
  } else {
    // Open the file.
    fd = open_library(name);
    if (fd == -1) {
      DL_ERR("library \"%s\" not found", name);
      return nullptr;
    }

    file_guard.reset(fd);
  }

<<<<<<< HEAD
  if ((rtld_flags & RTLD_NOLOAD) != 0) {
    DL_ERR("library \"%s\" wasn't loaded and RTLD_NOLOAD prevented it", name);
=======
  struct stat file_stat;
  if (TEMP_FAILURE_RETRY(fstat(fd, &file_stat)) != 0) {
    DL_ERR("unable to stat file for the library %s: %s", name, strerror(errno));
>>>>>>> ae69a958
    return nullptr;
  }

  // Check for symlink and other situations where
  // file can have different names.
  for (soinfo* si = solist; si != nullptr; si = si->next) {
    if (si->get_st_dev() != 0 &&
        si->get_st_ino() != 0 &&
        si->get_st_dev() == file_stat.st_dev &&
        si->get_st_ino() == file_stat.st_ino) {
      TRACE("library \"%s\" is already loaded under different name/path \"%s\" - will return existing soinfo", name, si->name);
      return si;
    }
  }

<<<<<<< HEAD
  soinfo* si = soinfo_alloc(SEARCH_NAME(name), &file_stat, rtld_flags);
  if (si == nullptr) {
    return nullptr;
  }
  si->base = elf_reader.load_start();
  si->size = elf_reader.load_size();
  si->load_bias = elf_reader.load_bias();
  si->phnum = elf_reader.phdr_count();
  si->phdr = elf_reader.loaded_phdr();
=======
  if ((dlflags & RTLD_NOLOAD) != 0) {
    return nullptr;
  }
>>>>>>> ae69a958

  // Read the ELF header and load the segments.
  ElfReader elf_reader(name, fd);
  if (!elf_reader.Load(extinfo)) {
    return nullptr;
  }

  soinfo* si = soinfo_alloc(SEARCH_NAME(name), &file_stat);
  if (si == nullptr) {
    return nullptr;
  }
  si->base = elf_reader.load_start();
  si->size = elf_reader.load_size();
  si->load_bias = elf_reader.load_bias();
  si->phnum = elf_reader.phdr_count();
  si->phdr = elf_reader.loaded_phdr();

  if (!si->PrelinkImage()) {
    soinfo_free(si);
    return nullptr;
  }

  for_each_dt_needed(si, [&] (const char* name) {
    load_tasks.push_back(LoadTask::create(name, si));
  });

  return si;
}

static soinfo *find_loaded_library_by_name(const char* name) {
  const char* search_name = SEARCH_NAME(name);
  for (soinfo* si = solist; si != nullptr; si = si->next) {
    if (!strcmp(search_name, si->name)) {
      return si;
    }
  }
  return nullptr;
}

<<<<<<< HEAD
static soinfo* find_library_internal(LoadTaskList& load_tasks, const char* name, int rtld_flags, const android_dlextinfo* extinfo) {
=======
static soinfo* find_library_internal(LoadTaskList& load_tasks, const char* name, int dlflags, const android_dlextinfo* extinfo) {
>>>>>>> ae69a958

  soinfo* si = find_loaded_library_by_name(name);

  // Library might still be loaded, the accurate detection
  // of this fact is done by load_library.
  if (si == nullptr) {
    TRACE("[ '%s' has not been found by name.  Trying harder...]", name);
<<<<<<< HEAD
    si = load_library(load_tasks, name, rtld_flags, extinfo);
=======
    si = load_library(load_tasks, name, dlflags, extinfo);
>>>>>>> ae69a958
  }

  return si;
}

static void soinfo_unload(soinfo* si);

static bool is_recursive(soinfo* si, soinfo* parent) {
  if (parent == nullptr) {
    return false;
  }

  if (si == parent) {
    DL_ERR("recursive link to \"%s\"", si->name);
    return true;
  }

  return !parent->get_parents().visit([&](soinfo* grandparent) {
    return !is_recursive(si, grandparent);
  });
}

static bool find_libraries(const char* const library_names[], size_t library_names_size, soinfo* soinfos[],
<<<<<<< HEAD
    soinfo* ld_preloads[], size_t ld_preloads_size, int rtld_flags, const android_dlextinfo* extinfo) {
=======
    soinfo* ld_preloads[], size_t ld_preloads_size, int dlflags, const android_dlextinfo* extinfo) {
>>>>>>> ae69a958
  // Step 0: prepare.
  LoadTaskList load_tasks;
  for (size_t i = 0; i < library_names_size; ++i) {
    const char* name = library_names[i];
    load_tasks.push_back(LoadTask::create(name, nullptr));
  }

  // Libraries added to this list in reverse order so that we can
  // start linking from bottom-up - see step 2.
  SoinfoLinkedList found_libs;
  size_t soinfos_size = 0;

<<<<<<< HEAD
  auto failure_guard = make_scope_guard([&]() {
=======
  auto failure_guard = create_scope_guard([&]() {
>>>>>>> ae69a958
    // Housekeeping
    load_tasks.for_each([] (LoadTask* t) {
      LoadTask::deleter(t);
    });

    for (size_t i = 0; i<soinfos_size; ++i) {
      soinfo_unload(soinfos[i]);
    }
  });

  // Step 1: load and pre-link all DT_NEEDED libraries in breadth first order.
  for (LoadTask::unique_ptr task(load_tasks.pop_front()); task.get() != nullptr; task.reset(load_tasks.pop_front())) {
<<<<<<< HEAD
    soinfo* si = find_library_internal(load_tasks, task->get_name(), rtld_flags, extinfo);
=======
    soinfo* si = find_library_internal(load_tasks, task->get_name(), dlflags, extinfo);
>>>>>>> ae69a958
    if (si == nullptr) {
      return false;
    }

    soinfo* needed_by = task->get_needed_by();

    if (is_recursive(si, needed_by)) {
<<<<<<< HEAD
=======
      soinfo_free(si);
>>>>>>> ae69a958
      return false;
    }

    si->ref_count++;
    if (needed_by != nullptr) {
      needed_by->add_child(si);
    }
    found_libs.push_front(si);

    // When ld_preloads is not null first
    // ld_preloads_size libs are in fact ld_preloads.
    if (ld_preloads != nullptr && soinfos_size < ld_preloads_size) {
      ld_preloads[soinfos_size] = si;
    }

    if (soinfos_size<library_names_size) {
      soinfos[soinfos_size++] = si;
    }
  }

  // Step 2: link libraries.
  soinfo* si;
  while ((si = found_libs.pop_front()) != nullptr) {
    if ((si->flags & FLAG_LINKED) == 0) {
      if (!si->LinkImage(extinfo)) {
        return false;
      }
      si->flags |= FLAG_LINKED;
    }
<<<<<<< HEAD
  }

  return si;
}

static soinfo* find_library(const char* name, int rtld_flags, const android_dlextinfo* extinfo) {
  if (name == nullptr) {
    somain->ref_count++;
    return somain;
  }

  soinfo* si;

  if (!find_libraries(&name, 1, &si, nullptr, 0, rtld_flags, extinfo)) {
    return nullptr;
=======
>>>>>>> ae69a958
  }

  // All is well - found_libs and load_tasks are empty at this point
  // and all libs are successfully linked.
  failure_guard.disable();
  return true;
}

static soinfo* find_library(const char* name, int dlflags, const android_dlextinfo* extinfo) {
  if (name == nullptr) {
    somain->ref_count++;
    return somain;
  }

  soinfo* si;

  if (!find_libraries(&name, 1, &si, nullptr, 0, dlflags, extinfo)) {
    return nullptr;
  }

  return si;
}

static void soinfo_unload(soinfo* si) {
  if (si->ref_count == 1) {
    TRACE("unloading '%s'", si->name);
    si->CallDestructors();

    if (si->has_min_version(0)) {
      soinfo* child = nullptr;
      while ((child = si->get_children().pop_front()) != nullptr) {
        TRACE("%s needs to unload %s", si->name, child->name);
        soinfo_unload(child);
      }
    } else {
      for_each_dt_needed(si, [&] (const char* library_name) {
        TRACE("deprecated (old format of soinfo): %s needs to unload %s", si->name, library_name);
        soinfo* needed = find_library(library_name, RTLD_NOLOAD, nullptr);
        if (needed != nullptr) {
          soinfo_unload(needed);
        } else {
          // Not found: for example if symlink was deleted between dlopen and dlclose
          // Since we cannot really handle errors at this point - print and continue.
          PRINT("warning: couldn't find %s needed by %s on unload.", library_name, si->name);
        }
      });
    }

    notify_gdb_of_unload(si);
    si->ref_count = 0;
    soinfo_free(si);
  } else {
    si->ref_count--;
    TRACE("not unloading '%s', decrementing ref_count to %zd", si->name, si->ref_count);
  }
}

void do_android_get_LD_LIBRARY_PATH(char* buffer, size_t buffer_size) {
  // Use basic string manipulation calls to avoid snprintf.
  // snprintf indirectly calls pthread_getspecific to get the size of a buffer.
  // When debug malloc is enabled, this call returns 0. This in turn causes
  // snprintf to do nothing, which causes libraries to fail to load.
  // See b/17302493 for further details.
  // Once the above bug is fixed, this code can be modified to use
  // snprintf again.
  size_t required_len = strlen(kDefaultLdPaths[0]) + strlen(kDefaultLdPaths[1]) + 2;
  if (buffer_size < required_len) {
    __libc_fatal("android_get_LD_LIBRARY_PATH failed, buffer too small: buffer len %zu, required len %zu",
                 buffer_size, required_len);
  }
  char* end = stpcpy(buffer, kDefaultLdPaths[0]);
  *end = ':';
  strcpy(end + 1, kDefaultLdPaths[1]);
}

void do_android_update_LD_LIBRARY_PATH(const char* ld_library_path) {
  if (!get_AT_SECURE()) {
    parse_LD_LIBRARY_PATH(ld_library_path);
  }
}

soinfo* do_dlopen(const char* name, int flags, const android_dlextinfo* extinfo) {
  if ((flags & ~(RTLD_NOW|RTLD_LAZY|RTLD_LOCAL|RTLD_GLOBAL|RTLD_NOLOAD)) != 0) {
    DL_ERR("invalid flags to dlopen: %x", flags);
    return nullptr;
  }
  if (extinfo != nullptr && ((extinfo->flags & ~(ANDROID_DLEXT_VALID_FLAG_BITS)) != 0)) {
    DL_ERR("invalid extended flags to android_dlopen_ext: %" PRIx64, extinfo->flags);
    return nullptr;
  }
  protect_data(PROT_READ | PROT_WRITE);
  soinfo* si = find_library(name, flags, extinfo);
  if (si != nullptr) {
    si->CallConstructors();
  }
  protect_data(PROT_READ);
  return si;
}

void do_dlclose(soinfo* si) {
  protect_data(PROT_READ | PROT_WRITE);
  soinfo_unload(si);
  protect_data(PROT_READ);
}

static ElfW(Addr) call_ifunc_resolver(ElfW(Addr) resolver_addr) {
  typedef ElfW(Addr) (*ifunc_resolver_t)(void);
  ifunc_resolver_t ifunc_resolver = reinterpret_cast<ifunc_resolver_t>(resolver_addr);
  ElfW(Addr) ifunc_addr = ifunc_resolver();
  TRACE_TYPE(RELO, "Called ifunc_resolver@%p. The result is %p", ifunc_resolver, reinterpret_cast<void*>(ifunc_addr));

  return ifunc_addr;
}

#if defined(USE_RELA)
int soinfo::Relocate(ElfW(Rela)* rela, unsigned count) {
  for (size_t idx = 0; idx < count; ++idx, ++rela) {
    unsigned type = ELFW(R_TYPE)(rela->r_info);
    unsigned sym = ELFW(R_SYM)(rela->r_info);
    ElfW(Addr) reloc = static_cast<ElfW(Addr)>(rela->r_offset + load_bias);
    ElfW(Addr) sym_addr = 0;
    const char* sym_name = nullptr;

    DEBUG("Processing '%s' relocation at index %zd", name, idx);
    if (type == 0) { // R_*_NONE
      continue;
    }

    ElfW(Sym)* s = nullptr;
    soinfo* lsi = nullptr;

    if (sym != 0) {
      sym_name = get_string(symtab[sym].st_name);
      s = soinfo_do_lookup(this, sym_name, &lsi);
      if (s == nullptr) {
        // We only allow an undefined symbol if this is a weak reference...
        s = &symtab[sym];
        if (ELF_ST_BIND(s->st_info) != STB_WEAK) {
          DL_ERR("cannot locate symbol \"%s\" referenced by \"%s\"...", sym_name, name);
          return -1;
        }

        /* IHI0044C AAELF 4.5.1.1:

           Libraries are not searched to resolve weak references.
           It is not an error for a weak reference to remain unsatisfied.

           During linking, the value of an undefined weak reference is:
           - Zero if the relocation type is absolute
           - The address of the place if the relocation is pc-relative
           - The address of nominal base address if the relocation
             type is base-relative.
         */

        switch (type) {
#if defined(__aarch64__)
          case R_AARCH64_JUMP_SLOT:
          case R_AARCH64_GLOB_DAT:
          case R_AARCH64_ABS64:
          case R_AARCH64_ABS32:
          case R_AARCH64_ABS16:
          case R_AARCH64_RELATIVE:
          case R_AARCH64_IRELATIVE:
            /*
             * The sym_addr was initialized to be zero above, or the relocation
             * code below does not care about value of sym_addr.
             * No need to do anything.
             */
            break;
#elif defined(__x86_64__)
          case R_X86_64_JUMP_SLOT:
          case R_X86_64_GLOB_DAT:
          case R_X86_64_32:
          case R_X86_64_64:
          case R_X86_64_RELATIVE:
          case R_X86_64_IRELATIVE:
            // No need to do anything.
            break;
          case R_X86_64_PC32:
            sym_addr = reloc;
            break;
#endif
          default:
            DL_ERR("unknown weak reloc type %d @ %p (%zu)", type, rela, idx);
            return -1;
        }
      } else {
        // We got a definition.
        sym_addr = lsi->resolve_symbol_address(s);
      }
      count_relocation(kRelocSymbol);
    }

    switch (type) {
#if defined(__aarch64__)
      case R_AARCH64_JUMP_SLOT:
        count_relocation(kRelocAbsolute);
        MARK(rela->r_offset);
        TRACE_TYPE(RELO, "RELO JMP_SLOT %16llx <- %16llx %s\n",
                   reloc, (sym_addr + rela->r_addend), sym_name);
        *reinterpret_cast<ElfW(Addr)*>(reloc) = (sym_addr + rela->r_addend);
        break;
      case R_AARCH64_GLOB_DAT:
        count_relocation(kRelocAbsolute);
        MARK(rela->r_offset);
        TRACE_TYPE(RELO, "RELO GLOB_DAT %16llx <- %16llx %s\n",
                   reloc, (sym_addr + rela->r_addend), sym_name);
        *reinterpret_cast<ElfW(Addr)*>(reloc) = (sym_addr + rela->r_addend);
        break;
      case R_AARCH64_ABS64:
        count_relocation(kRelocAbsolute);
        MARK(rela->r_offset);
        TRACE_TYPE(RELO, "RELO ABS64 %16llx <- %16llx %s\n",
                   reloc, (sym_addr + rela->r_addend), sym_name);
        *reinterpret_cast<ElfW(Addr)*>(reloc) += (sym_addr + rela->r_addend);
        break;
      case R_AARCH64_ABS32:
        count_relocation(kRelocAbsolute);
        MARK(rela->r_offset);
        TRACE_TYPE(RELO, "RELO ABS32 %16llx <- %16llx %s\n",
                   reloc, (sym_addr + rela->r_addend), sym_name);
        if ((static_cast<ElfW(Addr)>(INT32_MIN) <= (*reinterpret_cast<ElfW(Addr)*>(reloc) + (sym_addr + rela->r_addend))) &&
            ((*reinterpret_cast<ElfW(Addr)*>(reloc) + (sym_addr + rela->r_addend)) <= static_cast<ElfW(Addr)>(UINT32_MAX))) {
          *reinterpret_cast<ElfW(Addr)*>(reloc) += (sym_addr + rela->r_addend);
        } else {
          DL_ERR("0x%016llx out of range 0x%016llx to 0x%016llx",
                 (*reinterpret_cast<ElfW(Addr)*>(reloc) + (sym_addr + rela->r_addend)),
                 static_cast<ElfW(Addr)>(INT32_MIN),
                 static_cast<ElfW(Addr)>(UINT32_MAX));
          return -1;
        }
        break;
      case R_AARCH64_ABS16:
        count_relocation(kRelocAbsolute);
        MARK(rela->r_offset);
        TRACE_TYPE(RELO, "RELO ABS16 %16llx <- %16llx %s\n",
                   reloc, (sym_addr + rela->r_addend), sym_name);
        if ((static_cast<ElfW(Addr)>(INT16_MIN) <= (*reinterpret_cast<ElfW(Addr)*>(reloc) + (sym_addr + rela->r_addend))) &&
            ((*reinterpret_cast<ElfW(Addr)*>(reloc) + (sym_addr + rela->r_addend)) <= static_cast<ElfW(Addr)>(UINT16_MAX))) {
          *reinterpret_cast<ElfW(Addr)*>(reloc) += (sym_addr + rela->r_addend);
        } else {
          DL_ERR("0x%016llx out of range 0x%016llx to 0x%016llx",
                 (*reinterpret_cast<ElfW(Addr)*>(reloc) + (sym_addr + rela->r_addend)),
                 static_cast<ElfW(Addr)>(INT16_MIN),
                 static_cast<ElfW(Addr)>(UINT16_MAX));
          return -1;
        }
        break;
      case R_AARCH64_PREL64:
        count_relocation(kRelocRelative);
        MARK(rela->r_offset);
        TRACE_TYPE(RELO, "RELO REL64 %16llx <- %16llx - %16llx %s\n",
                   reloc, (sym_addr + rela->r_addend), rela->r_offset, sym_name);
        *reinterpret_cast<ElfW(Addr)*>(reloc) += (sym_addr + rela->r_addend) - rela->r_offset;
        break;
      case R_AARCH64_PREL32:
        count_relocation(kRelocRelative);
        MARK(rela->r_offset);
        TRACE_TYPE(RELO, "RELO REL32 %16llx <- %16llx - %16llx %s\n",
                   reloc, (sym_addr + rela->r_addend), rela->r_offset, sym_name);
        if ((static_cast<ElfW(Addr)>(INT32_MIN) <= (*reinterpret_cast<ElfW(Addr)*>(reloc) + ((sym_addr + rela->r_addend) - rela->r_offset))) &&
            ((*reinterpret_cast<ElfW(Addr)*>(reloc) + ((sym_addr + rela->r_addend) - rela->r_offset)) <= static_cast<ElfW(Addr)>(UINT32_MAX))) {
          *reinterpret_cast<ElfW(Addr)*>(reloc) += ((sym_addr + rela->r_addend) - rela->r_offset);
        } else {
          DL_ERR("0x%016llx out of range 0x%016llx to 0x%016llx",
                 (*reinterpret_cast<ElfW(Addr)*>(reloc) + ((sym_addr + rela->r_addend) - rela->r_offset)),
                 static_cast<ElfW(Addr)>(INT32_MIN),
                 static_cast<ElfW(Addr)>(UINT32_MAX));
          return -1;
        }
        break;
      case R_AARCH64_PREL16:
        count_relocation(kRelocRelative);
        MARK(rela->r_offset);
        TRACE_TYPE(RELO, "RELO REL16 %16llx <- %16llx - %16llx %s\n",
                   reloc, (sym_addr + rela->r_addend), rela->r_offset, sym_name);
        if ((static_cast<ElfW(Addr)>(INT16_MIN) <= (*reinterpret_cast<ElfW(Addr)*>(reloc) + ((sym_addr + rela->r_addend) - rela->r_offset))) &&
            ((*reinterpret_cast<ElfW(Addr)*>(reloc) + ((sym_addr + rela->r_addend) - rela->r_offset)) <= static_cast<ElfW(Addr)>(UINT16_MAX))) {
          *reinterpret_cast<ElfW(Addr)*>(reloc) += ((sym_addr + rela->r_addend) - rela->r_offset);
        } else {
          DL_ERR("0x%016llx out of range 0x%016llx to 0x%016llx",
                 (*reinterpret_cast<ElfW(Addr)*>(reloc) + ((sym_addr + rela->r_addend) - rela->r_offset)),
                 static_cast<ElfW(Addr)>(INT16_MIN),
                 static_cast<ElfW(Addr)>(UINT16_MAX));
          return -1;
        }
        break;

      case R_AARCH64_RELATIVE:
        count_relocation(kRelocRelative);
        MARK(rela->r_offset);
        if (sym) {
          DL_ERR("odd RELATIVE form...");
          return -1;
        }
        TRACE_TYPE(RELO, "RELO RELATIVE %16llx <- %16llx\n",
                   reloc, (base + rela->r_addend));
        *reinterpret_cast<ElfW(Addr)*>(reloc) = (base + rela->r_addend);
        break;

      case R_AARCH64_IRELATIVE:
        count_relocation(kRelocRelative);
        MARK(rela->r_offset);
        TRACE_TYPE(RELO, "RELO IRELATIVE %16llx <- %16llx\n", reloc, (base + rela->r_addend));
        *reinterpret_cast<ElfW(Addr)*>(reloc) = call_ifunc_resolver(base + rela->r_addend);
        break;

      case R_AARCH64_COPY:
        /*
         * ET_EXEC is not supported so this should not happen.
         *
         * http://infocenter.arm.com/help/topic/com.arm.doc.ihi0044d/IHI0044D_aaelf.pdf
         *
         * Section 4.7.1.10 "Dynamic relocations"
         * R_AARCH64_COPY may only appear in executable objects where e_type is
         * set to ET_EXEC.
         */
        DL_ERR("%s R_AARCH64_COPY relocations are not supported", name);
        return -1;
      case R_AARCH64_TLS_TPREL64:
        TRACE_TYPE(RELO, "RELO TLS_TPREL64 *** %16llx <- %16llx - %16llx\n",
                   reloc, (sym_addr + rela->r_addend), rela->r_offset);
        break;
      case R_AARCH64_TLS_DTPREL32:
        TRACE_TYPE(RELO, "RELO TLS_DTPREL32 *** %16llx <- %16llx - %16llx\n",
                   reloc, (sym_addr + rela->r_addend), rela->r_offset);
        break;
#elif defined(__x86_64__)
      case R_X86_64_JUMP_SLOT:
        count_relocation(kRelocAbsolute);
        MARK(rela->r_offset);
        TRACE_TYPE(RELO, "RELO JMP_SLOT %08zx <- %08zx %s", static_cast<size_t>(reloc),
                   static_cast<size_t>(sym_addr + rela->r_addend), sym_name);
        *reinterpret_cast<ElfW(Addr)*>(reloc) = sym_addr + rela->r_addend;
        break;
      case R_X86_64_GLOB_DAT:
        count_relocation(kRelocAbsolute);
        MARK(rela->r_offset);
        TRACE_TYPE(RELO, "RELO GLOB_DAT %08zx <- %08zx %s", static_cast<size_t>(reloc),
                   static_cast<size_t>(sym_addr + rela->r_addend), sym_name);
        *reinterpret_cast<ElfW(Addr)*>(reloc) = sym_addr + rela->r_addend;
        break;
      case R_X86_64_RELATIVE:
        count_relocation(kRelocRelative);
        MARK(rela->r_offset);
        if (sym) {
          DL_ERR("odd RELATIVE form...");
          return -1;
        }
        TRACE_TYPE(RELO, "RELO RELATIVE %08zx <- +%08zx", static_cast<size_t>(reloc),
                   static_cast<size_t>(base));
        *reinterpret_cast<ElfW(Addr)*>(reloc) = base + rela->r_addend;
        break;
      case R_X86_64_IRELATIVE:
        count_relocation(kRelocRelative);
        MARK(rela->r_offset);
        TRACE_TYPE(RELO, "RELO IRELATIVE %16llx <- %16llx\n", reloc, (base + rela->r_addend));
        *reinterpret_cast<ElfW(Addr)*>(reloc) = call_ifunc_resolver(base + rela->r_addend);
        break;
      case R_X86_64_32:
        count_relocation(kRelocRelative);
        MARK(rela->r_offset);
        TRACE_TYPE(RELO, "RELO R_X86_64_32 %08zx <- +%08zx %s", static_cast<size_t>(reloc),
                   static_cast<size_t>(sym_addr), sym_name);
        *reinterpret_cast<ElfW(Addr)*>(reloc) = sym_addr + rela->r_addend;
        break;
      case R_X86_64_64:
        count_relocation(kRelocRelative);
        MARK(rela->r_offset);
        TRACE_TYPE(RELO, "RELO R_X86_64_64 %08zx <- +%08zx %s", static_cast<size_t>(reloc),
                   static_cast<size_t>(sym_addr), sym_name);
        *reinterpret_cast<ElfW(Addr)*>(reloc) = sym_addr + rela->r_addend;
        break;
      case R_X86_64_PC32:
        count_relocation(kRelocRelative);
        MARK(rela->r_offset);
        TRACE_TYPE(RELO, "RELO R_X86_64_PC32 %08zx <- +%08zx (%08zx - %08zx) %s",
                   static_cast<size_t>(reloc), static_cast<size_t>(sym_addr - reloc),
                   static_cast<size_t>(sym_addr), static_cast<size_t>(reloc), sym_name);
        *reinterpret_cast<ElfW(Addr)*>(reloc) = sym_addr + rela->r_addend - reloc;
        break;
#endif

      default:
        DL_ERR("unknown reloc type %d @ %p (%zu)", type, rela, idx);
        return -1;
    }
  }
  return 0;
}

#else // REL, not RELA.
int soinfo::Relocate(ElfW(Rel)* rel, unsigned count) {
<<<<<<< HEAD
  for (size_t idx = 0; idx < count; ++idx, ++rel) {
    unsigned type = ELFW(R_TYPE)(rel->r_info);
    // TODO: don't use unsigned for 'sym'. Use uint32_t or ElfW(Addr) instead.
    unsigned sym = ELFW(R_SYM)(rel->r_info);
    ElfW(Addr) reloc = static_cast<ElfW(Addr)>(rel->r_offset + load_bias);
    ElfW(Addr) sym_addr = 0;
    const char* sym_name = nullptr;

    DEBUG("Processing '%s' relocation at index %zd", name, idx);
    if (type == 0) { // R_*_NONE
      continue;
    }

    ElfW(Sym)* s = nullptr;
    soinfo* lsi = nullptr;

    if (sym != 0) {
      sym_name = get_string(symtab[sym].st_name);
      s = soinfo_do_lookup(this, sym_name, &lsi);
      if (s == nullptr) {
        // We only allow an undefined symbol if this is a weak reference...
        s = &symtab[sym];
        if (ELF_ST_BIND(s->st_info) != STB_WEAK) {
          DL_ERR("cannot locate symbol \"%s\" referenced by \"%s\"...", sym_name, name);
          return -1;
        }

        /* IHI0044C AAELF 4.5.1.1:

           Libraries are not searched to resolve weak references.
           It is not an error for a weak reference to remain
           unsatisfied.

           During linking, the value of an undefined weak reference is:
           - Zero if the relocation type is absolute
           - The address of the place if the relocation is pc-relative
           - The address of nominal base address if the relocation
             type is base-relative.
        */

        switch (type) {
=======
    for (size_t idx = 0; idx < count; ++idx, ++rel) {
        unsigned type = ELFW(R_TYPE)(rel->r_info);
        // TODO: don't use unsigned for 'sym'. Use uint32_t or ElfW(Addr) instead.
        unsigned sym = ELFW(R_SYM)(rel->r_info);
        ElfW(Addr) reloc = static_cast<ElfW(Addr)>(rel->r_offset + load_bias);
        ElfW(Addr) sym_addr = 0;
        const char* sym_name = nullptr;

        DEBUG("Processing '%s' relocation at index %zd", name, idx);
        if (type == 0) { // R_*_NONE
            continue;
        }

        ElfW(Sym)* s = nullptr;
        soinfo* lsi = nullptr;

        if (sym != 0) {
            sym_name = reinterpret_cast<const char*>(strtab + symtab[sym].st_name);
            s = soinfo_do_lookup(this, sym_name, &lsi);
            if (s == nullptr) {
                // We only allow an undefined symbol if this is a weak reference...
                s = &symtab[sym];
                if (ELF_ST_BIND(s->st_info) != STB_WEAK) {
                    DL_ERR("cannot locate symbol \"%s\" referenced by \"%s\"...", sym_name, name);
                    return -1;
                }

                /* IHI0044C AAELF 4.5.1.1:

                   Libraries are not searched to resolve weak references.
                   It is not an error for a weak reference to remain
                   unsatisfied.

                   During linking, the value of an undefined weak reference is:
                   - Zero if the relocation type is absolute
                   - The address of the place if the relocation is pc-relative
                   - The address of nominal base address if the relocation
                     type is base-relative.
                  */

                switch (type) {
>>>>>>> ae69a958
#if defined(__arm__)
          case R_ARM_JUMP_SLOT:
          case R_ARM_GLOB_DAT:
          case R_ARM_ABS32:
          case R_ARM_RELATIVE:    /* Don't care. */
            // sym_addr was initialized to be zero above or relocation
            // code below does not care about value of sym_addr.
            // No need to do anything.
            break;
#elif defined(__i386__)
          case R_386_JMP_SLOT:
          case R_386_GLOB_DAT:
          case R_386_32:
          case R_386_RELATIVE:    /* Don't care. */
          case R_386_IRELATIVE:
            // sym_addr was initialized to be zero above or relocation
            // code below does not care about value of sym_addr.
            // No need to do anything.
            break;
          case R_386_PC32:
            sym_addr = reloc;
            break;
#endif

#if defined(__arm__)
          case R_ARM_COPY:
            // Fall through. Can't really copy if weak symbol is not found at run-time.
#endif
<<<<<<< HEAD
          default:
            DL_ERR("unknown weak reloc type %d @ %p (%zu)", type, rel, idx);
            return -1;
=======
                default:
                    DL_ERR("unknown weak reloc type %d @ %p (%zu)", type, rel, idx);
                    return -1;
                }
            } else {
                // We got a definition.
                sym_addr = static_cast<ElfW(Addr)>(s->st_value + lsi->load_bias);
            }
            count_relocation(kRelocSymbol);
>>>>>>> ae69a958
        }
      } else {
        // We got a definition.
        sym_addr = lsi->resolve_symbol_address(s);
      }
      count_relocation(kRelocSymbol);
    }

    switch (type) {
#if defined(__arm__)
      case R_ARM_JUMP_SLOT:
        count_relocation(kRelocAbsolute);
        MARK(rel->r_offset);
        TRACE_TYPE(RELO, "RELO JMP_SLOT %08x <- %08x %s", reloc, sym_addr, sym_name);
        *reinterpret_cast<ElfW(Addr)*>(reloc) = sym_addr;
        break;
      case R_ARM_GLOB_DAT:
        count_relocation(kRelocAbsolute);
        MARK(rel->r_offset);
        TRACE_TYPE(RELO, "RELO GLOB_DAT %08x <- %08x %s", reloc, sym_addr, sym_name);
        *reinterpret_cast<ElfW(Addr)*>(reloc) = sym_addr;
        break;
      case R_ARM_ABS32:
        count_relocation(kRelocAbsolute);
        MARK(rel->r_offset);
        TRACE_TYPE(RELO, "RELO ABS %08x <- %08x %s", reloc, sym_addr, sym_name);
        *reinterpret_cast<ElfW(Addr)*>(reloc) += sym_addr;
        break;
      case R_ARM_REL32:
        count_relocation(kRelocRelative);
        MARK(rel->r_offset);
        TRACE_TYPE(RELO, "RELO REL32 %08x <- %08x - %08x %s",
                   reloc, sym_addr, rel->r_offset, sym_name);
        *reinterpret_cast<ElfW(Addr)*>(reloc) += sym_addr - rel->r_offset;
        break;
      case R_ARM_COPY:
        /*
         * ET_EXEC is not supported so this should not happen.
         *
         * http://infocenter.arm.com/help/topic/com.arm.doc.ihi0044d/IHI0044D_aaelf.pdf
         *
         * Section 4.7.1.10 "Dynamic relocations"
         * R_ARM_COPY may only appear in executable objects where e_type is
         * set to ET_EXEC.
         */
        DL_ERR("%s R_ARM_COPY relocations are not supported", name);
        return -1;
#elif defined(__i386__)
      case R_386_JMP_SLOT:
        count_relocation(kRelocAbsolute);
        MARK(rel->r_offset);
        TRACE_TYPE(RELO, "RELO JMP_SLOT %08x <- %08x %s", reloc, sym_addr, sym_name);
        *reinterpret_cast<ElfW(Addr)*>(reloc) = sym_addr;
        break;
      case R_386_GLOB_DAT:
        count_relocation(kRelocAbsolute);
        MARK(rel->r_offset);
        TRACE_TYPE(RELO, "RELO GLOB_DAT %08x <- %08x %s", reloc, sym_addr, sym_name);
        *reinterpret_cast<ElfW(Addr)*>(reloc) = sym_addr;
        break;
      case R_386_32:
        count_relocation(kRelocRelative);
        MARK(rel->r_offset);
        TRACE_TYPE(RELO, "RELO R_386_32 %08x <- +%08x %s", reloc, sym_addr, sym_name);
        *reinterpret_cast<ElfW(Addr)*>(reloc) += sym_addr;
        break;
      case R_386_PC32:
        count_relocation(kRelocRelative);
        MARK(rel->r_offset);
        TRACE_TYPE(RELO, "RELO R_386_PC32 %08x <- +%08x (%08x - %08x) %s",
                   reloc, (sym_addr - reloc), sym_addr, reloc, sym_name);
        *reinterpret_cast<ElfW(Addr)*>(reloc) += (sym_addr - reloc);
        break;
#elif defined(__mips__)
      case R_MIPS_REL32:
#if defined(__LP64__)
        // MIPS Elf64_Rel entries contain compound relocations
        // We only handle the R_MIPS_NONE|R_MIPS_64|R_MIPS_REL32 case
        if (ELF64_R_TYPE2(rel->r_info) != R_MIPS_64 ||
            ELF64_R_TYPE3(rel->r_info) != R_MIPS_NONE) {
          DL_ERR("Unexpected compound relocation type:%d type2:%d type3:%d @ %p (%zu)",
                 type, (unsigned)ELF64_R_TYPE2(rel->r_info),
                 (unsigned)ELF64_R_TYPE3(rel->r_info), rel, idx);
          return -1;
        }
#endif
        count_relocation(kRelocAbsolute);
        MARK(rel->r_offset);
        TRACE_TYPE(RELO, "RELO REL32 %08zx <- %08zx %s", static_cast<size_t>(reloc),
                   static_cast<size_t>(sym_addr), sym_name ? sym_name : "*SECTIONHDR*");
        if (s) {
          *reinterpret_cast<ElfW(Addr)*>(reloc) += sym_addr;
        } else {
          *reinterpret_cast<ElfW(Addr)*>(reloc) += base;
        }
        break;
#endif

#if defined(__arm__)
      case R_ARM_RELATIVE:
#elif defined(__i386__)
      case R_386_RELATIVE:
#endif
        count_relocation(kRelocRelative);
        MARK(rel->r_offset);
        if (sym) {
          DL_ERR("odd RELATIVE form...");
          return -1;
        }
        TRACE_TYPE(RELO, "RELO RELATIVE %p <- +%p",
                   reinterpret_cast<void*>(reloc), reinterpret_cast<void*>(base));
        *reinterpret_cast<ElfW(Addr)*>(reloc) += base;
        break;
#if defined(__i386__)
      case R_386_IRELATIVE:
        count_relocation(kRelocRelative);
        MARK(rel->r_offset);
        TRACE_TYPE(RELO, "RELO IRELATIVE %p <- %p", reinterpret_cast<void*>(reloc), reinterpret_cast<void*>(base));
        *reinterpret_cast<ElfW(Addr)*>(reloc) = call_ifunc_resolver(base + *reinterpret_cast<ElfW(Addr)*>(reloc));
        break;
#endif

      default:
        DL_ERR("unknown reloc type %d @ %p (%zu)", type, rel, idx);
        return -1;
    }
  }
  return 0;
}
#endif

#if defined(__mips__)
static bool mips_relocate_got(soinfo* si) {
  ElfW(Addr)** got = si->plt_got;
  if (got == nullptr) {
    return true;
  }
  unsigned local_gotno = si->mips_local_gotno;
  unsigned gotsym = si->mips_gotsym;
  unsigned symtabno = si->mips_symtabno;
  ElfW(Sym)* symtab = si->symtab;

  // got[0] is the address of the lazy resolver function.
  // got[1] may be used for a GNU extension.
  // Set it to a recognizable address in case someone calls it (should be _rtld_bind_start).
  // FIXME: maybe this should be in a separate routine?
  if ((si->flags & FLAG_LINKER) == 0) {
    size_t g = 0;
    got[g++] = reinterpret_cast<ElfW(Addr)*>(0xdeadbeef);
    if (reinterpret_cast<intptr_t>(got[g]) < 0) {
      got[g++] = reinterpret_cast<ElfW(Addr)*>(0xdeadfeed);
    }
    // Relocate the local GOT entries.
    for (; g < local_gotno; g++) {
      got[g] = reinterpret_cast<ElfW(Addr)*>(reinterpret_cast<uintptr_t>(got[g]) + si->load_bias);
    }
  }

<<<<<<< HEAD
  // Now for the global GOT entries...
  ElfW(Sym)* sym = symtab + gotsym;
  got = si->plt_got + local_gotno;
  for (size_t g = gotsym; g < symtabno; g++, sym++, got++) {
    // This is an undefined reference... try to locate it.
    const char* sym_name = si->get_string(sym->st_name);
    soinfo* lsi = nullptr;
    ElfW(Sym)* s = soinfo_do_lookup(si, sym_name, &lsi);
    if (s == nullptr) {
      // We only allow an undefined symbol if this is a weak reference.
      s = &symtab[g];
      if (ELF_ST_BIND(s->st_info) != STB_WEAK) {
        DL_ERR("cannot locate \"%s\"...", sym_name);
        return false;
      }
      *got = 0;
    } else {
      // FIXME: is this sufficient?
      // For reference see NetBSD link loader
      // http://cvsweb.netbsd.org/bsdweb.cgi/src/libexec/ld.elf_so/arch/mips/mips_reloc.c?rev=1.53&content-type=text/x-cvsweb-markup
      *got = reinterpret_cast<ElfW(Addr)*>(lsi->resolve_symbol_address(s));
=======
    // Now for the global GOT entries...
    ElfW(Sym)* sym = symtab + gotsym;
    got = si->plt_got + local_gotno;
    for (size_t g = gotsym; g < symtabno; g++, sym++, got++) {
        // This is an undefined reference... try to locate it.
        const char* sym_name = si->strtab + sym->st_name;
        soinfo* lsi = nullptr;
        ElfW(Sym)* s = soinfo_do_lookup(si, sym_name, &lsi);
        if (s == nullptr) {
            // We only allow an undefined symbol if this is a weak reference.
            s = &symtab[g];
            if (ELF_ST_BIND(s->st_info) != STB_WEAK) {
                DL_ERR("cannot locate \"%s\"...", sym_name);
                return false;
            }
            *got = 0;
        } else {
            // FIXME: is this sufficient?
            // For reference see NetBSD link loader
            // http://cvsweb.netbsd.org/bsdweb.cgi/src/libexec/ld.elf_so/arch/mips/mips_reloc.c?rev=1.53&content-type=text/x-cvsweb-markup
            *got = reinterpret_cast<ElfW(Addr)*>(lsi->load_bias + s->st_value);
        }
>>>>>>> ae69a958
    }
  }
  return true;
}
#endif

void soinfo::CallArray(const char* array_name __unused, linker_function_t* functions, size_t count, bool reverse) {
  if (functions == nullptr) {
    return;
  }

  TRACE("[ Calling %s (size %zd) @ %p for '%s' ]", array_name, count, functions, name);

  int begin = reverse ? (count - 1) : 0;
  int end = reverse ? -1 : count;
  int step = reverse ? -1 : 1;

  for (int i = begin; i != end; i += step) {
    TRACE("[ %s[%d] == %p ]", array_name, i, functions[i]);
    CallFunction("function", functions[i]);
  }

  TRACE("[ Done calling %s for '%s' ]", array_name, name);
}

void soinfo::CallFunction(const char* function_name __unused, linker_function_t function) {
  if (function == nullptr || reinterpret_cast<uintptr_t>(function) == static_cast<uintptr_t>(-1)) {
    return;
  }

  TRACE("[ Calling %s @ %p for '%s' ]", function_name, function, name);
  function();
  TRACE("[ Done calling %s @ %p for '%s' ]", function_name, function, name);

  // The function may have called dlopen(3) or dlclose(3), so we need to ensure our data structures
  // are still writable. This happens with our debug malloc (see http://b/7941716).
  protect_data(PROT_READ | PROT_WRITE);
}

void soinfo::CallPreInitConstructors() {
  // DT_PREINIT_ARRAY functions are called before any other constructors for executables,
  // but ignored in a shared library.
  CallArray("DT_PREINIT_ARRAY", preinit_array, preinit_array_count, false);
}

void soinfo::CallConstructors() {
  if (constructors_called) {
    return;
  }

  // We set constructors_called before actually calling the constructors, otherwise it doesn't
  // protect against recursive constructor calls. One simple example of constructor recursion
  // is the libc debug malloc, which is implemented in libc_malloc_debug_leak.so:
  // 1. The program depends on libc, so libc's constructor is called here.
  // 2. The libc constructor calls dlopen() to load libc_malloc_debug_leak.so.
  // 3. dlopen() calls the constructors on the newly created
  //    soinfo for libc_malloc_debug_leak.so.
  // 4. The debug .so depends on libc, so CallConstructors is
  //    called again with the libc soinfo. If it doesn't trigger the early-
  //    out above, the libc constructor will be called again (recursively!).
  constructors_called = true;

  if ((flags & FLAG_EXE) == 0 && preinit_array != nullptr) {
    // The GNU dynamic linker silently ignores these, but we warn the developer.
    PRINT("\"%s\": ignoring %zd-entry DT_PREINIT_ARRAY in shared library!",
          name, preinit_array_count);
  }

  get_children().for_each([] (soinfo* si) {
    si->CallConstructors();
  });

  TRACE("\"%s\": calling constructors", name);

  // DT_INIT should be called before DT_INIT_ARRAY if both are present.
  CallFunction("DT_INIT", init_func);
  CallArray("DT_INIT_ARRAY", init_array, init_array_count, false);

  resolve_ifunc_symbols();
}

void soinfo::CallDestructors() {
  if (!constructors_called) {
    return;
  }
  TRACE("\"%s\": calling destructors", name);

  // DT_FINI_ARRAY must be parsed in reverse order.
  CallArray("DT_FINI_ARRAY", fini_array, fini_array_count, true);

  // DT_FINI should be called after DT_FINI_ARRAY if both are present.
  CallFunction("DT_FINI", fini_func);

  // This is needed on second call to dlopen
  // after library has been unloaded with RTLD_NODELETE
  constructors_called = false;
}

void soinfo::add_child(soinfo* child) {
  if (has_min_version(0)) {
    child->parents.push_back(this);
    this->children.push_back(child);
  }
}

void soinfo::remove_all_links() {
  if (!has_min_version(0)) {
    return;
  }

  // 1. Untie connected soinfos from 'this'.
  children.for_each([&] (soinfo* child) {
    child->parents.remove_if([&] (const soinfo* parent) {
      return parent == this;
    });
  });

  parents.for_each([&] (soinfo* parent) {
    parent->children.remove_if([&] (const soinfo* child) {
      return child == this;
    });
  });

  // 2. Once everything untied - clear local lists.
  parents.clear();
  children.clear();
}

void soinfo::set_st_dev(dev_t dev) {
  if (has_min_version(0)) {
    st_dev = dev;
  }
}

void soinfo::set_st_ino(ino_t ino) {
  if (has_min_version(0)) {
    st_ino = ino;
  }
}

void soinfo::set_has_ifuncs(bool ifuncs) {
  if (has_min_version(1)) {
    has_ifuncs = ifuncs;
  }
}

dev_t soinfo::get_st_dev() {
  if (has_min_version(0)) {
    return st_dev;
  }

  return 0;
};

ino_t soinfo::get_st_ino() {
  if (has_min_version(0)) {
    return st_ino;
  }

  return 0;
}

int soinfo::get_rtld_flags() {
  if (has_min_version(1)) {
    return rtld_flags;
  }

  return 0;
}

// This is a return on get_children()/get_parents() if
// 'this->flags' does not have FLAG_NEW_SOINFO set.
static soinfo::soinfo_list_t g_empty_list;

soinfo::soinfo_list_t& soinfo::get_children() {
  if (has_min_version(0)) {
    return this->children;
  }

  return g_empty_list;
}

soinfo::soinfo_list_t& soinfo::get_parents() {
  if ((this->flags & FLAG_NEW_SOINFO) == 0) {
    return g_empty_list;
  }

  return this->parents;
}

<<<<<<< HEAD
ElfW(Addr) soinfo::resolve_symbol_address(ElfW(Sym)* s) {
  if (ELF_ST_TYPE(s->st_info) == STT_GNU_IFUNC) {
    return call_ifunc_resolver(s->st_value + load_bias);
  }

  return static_cast<ElfW(Addr)>(s->st_value + load_bias);
}

const char* soinfo::get_string(ElfW(Word) index) const {
  if (has_min_version(1) && (index >= strtab_size)) {
    __libc_fatal("%s: strtab out of bounds error; STRSZ=%zd, name=%d", name, strtab_size, index);
  }

  return strtab + index;
}

=======
>>>>>>> ae69a958
/* Force any of the closed stdin, stdout and stderr to be associated with
   /dev/null. */
static int nullify_closed_stdio() {
  int dev_null, i, status;
  int return_value = 0;

  dev_null = TEMP_FAILURE_RETRY(open("/dev/null", O_RDWR));
  if (dev_null < 0) {
    DL_ERR("cannot open /dev/null: %s", strerror(errno));
    return -1;
  }
  TRACE("[ Opened /dev/null file-descriptor=%d]", dev_null);

  /* If any of the stdio file descriptors is valid and not associated
     with /dev/null, dup /dev/null to it.  */
  for (i = 0; i < 3; i++) {
    /* If it is /dev/null already, we are done. */
    if (i == dev_null) {
      continue;
    }

    TRACE("[ Nullifying stdio file descriptor %d]", i);
    status = TEMP_FAILURE_RETRY(fcntl(i, F_GETFL));

    /* If file is opened, we are good. */
    if (status != -1) {
      continue;
    }

    /* The only error we allow is that the file descriptor does not
       exist, in which case we dup /dev/null to it. */
    if (errno != EBADF) {
      DL_ERR("fcntl failed: %s", strerror(errno));
      return_value = -1;
      continue;
    }

    /* Try dupping /dev/null to this stdio file descriptor and
       repeat if there is a signal.  Note that any errors in closing
       the stdio descriptor are lost.  */
    status = TEMP_FAILURE_RETRY(dup2(dev_null, i));
    if (status < 0) {
      DL_ERR("dup2 failed: %s", strerror(errno));
      return_value = -1;
      continue;
    }
  }

  /* If /dev/null is not one of the stdio file descriptors, close it. */
  if (dev_null > 2) {
    TRACE("[ Closing /dev/null file-descriptor=%d]", dev_null);
    status = TEMP_FAILURE_RETRY(close(dev_null));
    if (status == -1) {
      DL_ERR("close failed: %s", strerror(errno));
      return_value = -1;
    }
  }

  return return_value;
}

bool soinfo::PrelinkImage() {
<<<<<<< HEAD
  /* Extract dynamic section */
  ElfW(Word) dynamic_flags = 0;
  phdr_table_get_dynamic_section(phdr, phnum, load_bias, &dynamic, &dynamic_flags);

  /* We can't log anything until the linker is relocated */
  bool relocating_linker = (flags & FLAG_LINKER) != 0;
  if (!relocating_linker) {
    INFO("[ linking %s ]", name);
    DEBUG("si->base = %p si->flags = 0x%08x", reinterpret_cast<void*>(base), flags);
  }

  if (dynamic == nullptr) {
=======
    phdr_table_get_dynamic_section(phdr, phnum, load_bias, &dynamic);

    /* We can't log anything until the linker is relocated */
    bool relocating_linker = (flags & FLAG_LINKER) != 0;
>>>>>>> ae69a958
    if (!relocating_linker) {
      DL_ERR("missing PT_DYNAMIC in \"%s\"", name);
    }
<<<<<<< HEAD
    return false;
  } else {
    if (!relocating_linker) {
      DEBUG("dynamic = %p", dynamic);
=======

    /* Extract dynamic section */
    ElfW(Word) dynamic_flags = phdr->p_flags;
    if (dynamic == nullptr) {
        if (!relocating_linker) {
            DL_ERR("missing PT_DYNAMIC in \"%s\"", name);
        }
        return false;
    } else {
        if (!relocating_linker) {
            DEBUG("dynamic = %p", dynamic);
        }
>>>>>>> ae69a958
    }
  }

#if defined(__arm__)
  (void) phdr_table_get_arm_exidx(phdr, phnum, load_bias,
                                  &ARM_exidx, &ARM_exidx_count);
#endif

  // Extract useful information from dynamic section.
  uint32_t needed_count = 0;
  for (ElfW(Dyn)* d = dynamic; d->d_tag != DT_NULL; ++d) {
    DEBUG("d = %p, d[0](tag) = %p d[1](val) = %p",
          d, reinterpret_cast<void*>(d->d_tag), reinterpret_cast<void*>(d->d_un.d_val));
    switch (d->d_tag) {
      case DT_SONAME:
        // TODO: glibc dynamic linker uses this name for
        // initial library lookup; consider doing the same here.
        break;
      case DT_HASH:
        nbucket = reinterpret_cast<uint32_t*>(load_bias + d->d_un.d_ptr)[0];
        nchain = reinterpret_cast<uint32_t*>(load_bias + d->d_un.d_ptr)[1];
        bucket = reinterpret_cast<uint32_t*>(load_bias + d->d_un.d_ptr + 8);
        chain = reinterpret_cast<uint32_t*>(load_bias + d->d_un.d_ptr + 8 + nbucket * 4);
        break;
      case DT_STRTAB:
        strtab = reinterpret_cast<const char*>(load_bias + d->d_un.d_ptr);
        break;
      case DT_STRSZ:
        strtab_size = d->d_un.d_val;
        break;
      case DT_SYMTAB:
        symtab = reinterpret_cast<ElfW(Sym)*>(load_bias + d->d_un.d_ptr);
        break;
      case DT_SYMENT:
        if (d->d_un.d_val != sizeof(ElfW(Sym))) {
          DL_ERR("invalid DT_SYMENT: %zd", static_cast<size_t>(d->d_un.d_val));
          return false;
        }
        break;
#if !defined(__LP64__)
      case DT_PLTREL:
        if (d->d_un.d_val != DT_REL) {
          DL_ERR("unsupported DT_RELA in \"%s\"", name);
          return false;
        }
        break;
#endif
      case DT_JMPREL:
#if defined(USE_RELA)
        plt_rela = reinterpret_cast<ElfW(Rela)*>(load_bias + d->d_un.d_ptr);
#else
        plt_rel = reinterpret_cast<ElfW(Rel)*>(load_bias + d->d_un.d_ptr);
#endif
        break;
      case DT_PLTRELSZ:
#if defined(USE_RELA)
        plt_rela_count = d->d_un.d_val / sizeof(ElfW(Rela));
#else
        plt_rel_count = d->d_un.d_val / sizeof(ElfW(Rel));
#endif
        break;
      case DT_PLTGOT:
#if defined(__mips__)
        // Used by mips and mips64.
        plt_got = reinterpret_cast<ElfW(Addr)**>(load_bias + d->d_un.d_ptr);
#endif
        // Ignore for other platforms... (because RTLD_LAZY is not supported)
        break;
      case DT_DEBUG:
        // Set the DT_DEBUG entry to the address of _r_debug for GDB
        // if the dynamic table is writable
// FIXME: not working currently for N64
// The flags for the LOAD and DYNAMIC program headers do not agree.
// The LOAD section containing the dynamic table has been mapped as
// read-only, but the DYNAMIC header claims it is writable.
#if !(defined(__mips__) && defined(__LP64__))
        if ((dynamic_flags & PF_W) != 0) {
          d->d_un.d_val = reinterpret_cast<uintptr_t>(&_r_debug);
        }
        break;
#endif
#if defined(USE_RELA)
      case DT_RELA:
        rela = reinterpret_cast<ElfW(Rela)*>(load_bias + d->d_un.d_ptr);
        break;
      case DT_RELASZ:
        rela_count = d->d_un.d_val / sizeof(ElfW(Rela));
        break;
      case DT_RELAENT:
        if (d->d_un.d_val != sizeof(ElfW(Rela))) {
          DL_ERR("invalid DT_RELAENT: %zd", static_cast<size_t>(d->d_un.d_val));
          return false;
        }
        break;
      case DT_RELACOUNT:
        // ignored (see DT_RELCOUNT comments for details)
        break;
      case DT_REL:
        DL_ERR("unsupported DT_REL in \"%s\"", name);
        return false;
      case DT_RELSZ:
        DL_ERR("unsupported DT_RELSZ in \"%s\"", name);
        return false;
#else
      case DT_REL:
        rel = reinterpret_cast<ElfW(Rel)*>(load_bias + d->d_un.d_ptr);
        break;
      case DT_RELSZ:
        rel_count = d->d_un.d_val / sizeof(ElfW(Rel));
        break;
      case DT_RELENT:
        if (d->d_un.d_val != sizeof(ElfW(Rel))) {
          DL_ERR("invalid DT_RELENT: %zd", static_cast<size_t>(d->d_un.d_val));
          return false;
        }
        break;
      case DT_RELCOUNT:
        // "Indicates that all RELATIVE relocations have been concatenated together,
        // and specifies the RELATIVE relocation count."
        //
        // TODO: Spec also mentions that this can be used to optimize relocation process;
        // Not currently used by bionic linker - ignored.
        break;
      case DT_RELA:
        DL_ERR("unsupported DT_RELA in \"%s\"", name);
        return false;
#endif
      case DT_INIT:
        init_func = reinterpret_cast<linker_function_t>(load_bias + d->d_un.d_ptr);
        DEBUG("%s constructors (DT_INIT) found at %p", name, init_func);
        break;
      case DT_FINI:
        fini_func = reinterpret_cast<linker_function_t>(load_bias + d->d_un.d_ptr);
        DEBUG("%s destructors (DT_FINI) found at %p", name, fini_func);
        break;
      case DT_INIT_ARRAY:
        init_array = reinterpret_cast<linker_function_t*>(load_bias + d->d_un.d_ptr);
        DEBUG("%s constructors (DT_INIT_ARRAY) found at %p", name, init_array);
        break;
      case DT_INIT_ARRAYSZ:
        init_array_count = ((unsigned)d->d_un.d_val) / sizeof(ElfW(Addr));
        break;
      case DT_FINI_ARRAY:
        fini_array = reinterpret_cast<linker_function_t*>(load_bias + d->d_un.d_ptr);
        DEBUG("%s destructors (DT_FINI_ARRAY) found at %p", name, fini_array);
        break;
      case DT_FINI_ARRAYSZ:
        fini_array_count = ((unsigned)d->d_un.d_val) / sizeof(ElfW(Addr));
        break;
      case DT_PREINIT_ARRAY:
        preinit_array = reinterpret_cast<linker_function_t*>(load_bias + d->d_un.d_ptr);
        DEBUG("%s constructors (DT_PREINIT_ARRAY) found at %p", name, preinit_array);
        break;
      case DT_PREINIT_ARRAYSZ:
        preinit_array_count = ((unsigned)d->d_un.d_val) / sizeof(ElfW(Addr));
        break;
      case DT_TEXTREL:
#if defined(__LP64__)
        DL_ERR("text relocations (DT_TEXTREL) found in 64-bit ELF file \"%s\"", name);
        return false;
#else
        has_text_relocations = true;
        break;
#endif
      case DT_SYMBOLIC:
        has_DT_SYMBOLIC = true;
        break;
      case DT_NEEDED:
        ++needed_count;
        break;
      case DT_FLAGS:
        if (d->d_un.d_val & DF_TEXTREL) {
#if defined(__LP64__)
          DL_ERR("text relocations (DF_TEXTREL) found in 64-bit ELF file \"%s\"", name);
          return false;
#else
          has_text_relocations = true;
#endif
        }
        if (d->d_un.d_val & DF_SYMBOLIC) {
          has_DT_SYMBOLIC = true;
        }
        break;
      case DT_FLAGS_1:
        if ((d->d_un.d_val & DF_1_GLOBAL) != 0) {
          rtld_flags |= RTLD_GLOBAL;
        }
        // TODO: Implement other flags

        if ((d->d_un.d_val & ~(DF_1_NOW | DF_1_GLOBAL)) != 0) {
          DL_WARN("Unsupported flags DT_FLAGS_1=%p", reinterpret_cast<void*>(d->d_un.d_val));
        }
        break;
#if defined(__mips__)
      case DT_MIPS_RLD_MAP:
        // Set the DT_MIPS_RLD_MAP entry to the address of _r_debug for GDB.
        {
          r_debug** dp = reinterpret_cast<r_debug**>(load_bias + d->d_un.d_ptr);
          *dp = &_r_debug;
        }
        break;
      case DT_MIPS_RLD_VERSION:
      case DT_MIPS_FLAGS:
      case DT_MIPS_BASE_ADDRESS:
      case DT_MIPS_UNREFEXTNO:
        break;

      case DT_MIPS_SYMTABNO:
        mips_symtabno = d->d_un.d_val;
        break;

      case DT_MIPS_LOCAL_GOTNO:
        mips_local_gotno = d->d_un.d_val;
        break;

      case DT_MIPS_GOTSYM:
        mips_gotsym = d->d_un.d_val;
        break;
#endif

      default:
        if (!relocating_linker) {
          DL_WARN("%s: unused DT entry: type %p arg %p", name,
              reinterpret_cast<void*>(d->d_tag), reinterpret_cast<void*>(d->d_un.d_val));
        }
        break;
    }
  }

  DEBUG("si->base = %p, si->strtab = %p, si->symtab = %p",
        reinterpret_cast<void*>(base), strtab, symtab);

<<<<<<< HEAD
  // Sanity checks.
  if (relocating_linker && needed_count != 0) {
    DL_ERR("linker cannot have DT_NEEDED dependencies on other libraries");
    return false;
  }
  if (nbucket == 0) {
    DL_ERR("empty/missing DT_HASH in \"%s\" (built with --hash-style=gnu?)", name);
    return false;
  }
  if (strtab == 0) {
    DL_ERR("empty/missing DT_STRTAB in \"%s\"", name);
    return false;
  }
  if (symtab == 0) {
    DL_ERR("empty/missing DT_SYMTAB in \"%s\"", name);
    return false;
  }
  return true;
=======
    // Sanity checks.
    if (relocating_linker && needed_count != 0) {
        DL_ERR("linker cannot have DT_NEEDED dependencies on other libraries");
        return false;
    }
    if (nbucket == 0) {
        DL_ERR("empty/missing DT_HASH in \"%s\" (built with --hash-style=gnu?)", name);
        return false;
    }
    if (strtab == 0) {
        DL_ERR("empty/missing DT_STRTAB in \"%s\"", name);
        return false;
    }
    if (symtab == 0) {
        DL_ERR("empty/missing DT_SYMTAB in \"%s\"", name);
        return false;
    }
    return true;
>>>>>>> ae69a958
}

bool soinfo::LinkImage(const android_dlextinfo* extinfo) {

#if !defined(__LP64__)
  if (has_text_relocations) {
    // Make segments writable to allow text relocations to work properly. We will later call
    // phdr_table_protect_segments() after all of them are applied and all constructors are run.
    DL_WARN("%s has text relocations. This is wasting memory and prevents "
            "security hardening. Please fix.", name);
    if (phdr_table_unprotect_segments(phdr, phnum, load_bias) < 0) {
      DL_ERR("can't unprotect loadable segments for \"%s\": %s",
             name, strerror(errno));
      return false;
    }
  }
#endif

#if defined(USE_RELA)
  if (rela != nullptr) {
    DEBUG("[ relocating %s ]", name);
    if (Relocate(rela, rela_count)) {
      return false;
    }
  }
  if (plt_rela != nullptr) {
    DEBUG("[ relocating %s plt ]", name);
    if (Relocate(plt_rela, plt_rela_count)) {
      return false;
    }
  }
#else
  if (rel != nullptr) {
    DEBUG("[ relocating %s ]", name);
    if (Relocate(rel, rel_count)) {
      return false;
    }
  }
  if (plt_rel != nullptr) {
    DEBUG("[ relocating %s plt ]", name);
    if (Relocate(plt_rel, plt_rel_count)) {
      return false;
    }
  }
#endif

    // if there are ifuncs, we need to do an additional relocation pass.
    // they cannot be resolved until the rest of the relocations are done
    // because we need to call the resolution function which may be waiting
    // on relocations.
    if(get_has_ifuncs()) {
#if defined(__i386__)
      soinfo_ifunc_relocate(this, plt_rel, plt_rel_count);
#elif defined(__x86_64__)
      soinfo_ifunc_relocate(this, plt_rela, plt_rela_count);
#endif
    }

#if defined(__mips__)
  if (!mips_relocate_got(this)) {
    return false;
  }
#endif

<<<<<<< HEAD
  DEBUG("[ finished linking %s ]", name);
=======
    DEBUG("[ finished linking %s ]", name);
>>>>>>> ae69a958

#if !defined(__LP64__)
  if (has_text_relocations) {
    // All relocations are done, we can protect our segments back to read-only.
    if (phdr_table_protect_segments(phdr, phnum, load_bias) < 0) {
      DL_ERR("can't protect segments for \"%s\": %s",
             name, strerror(errno));
      return false;
    }
  }
#endif

  /* We can also turn on GNU RELRO protection */
  if (phdr_table_protect_gnu_relro(phdr, phnum, load_bias) < 0) {
    DL_ERR("can't enable GNU RELRO protection for \"%s\": %s",
           name, strerror(errno));
    return false;
  }

  /* Handle serializing/sharing the RELRO segment */
  if (extinfo && (extinfo->flags & ANDROID_DLEXT_WRITE_RELRO)) {
    if (phdr_table_serialize_gnu_relro(phdr, phnum, load_bias,
                                       extinfo->relro_fd) < 0) {
      DL_ERR("failed serializing GNU RELRO section for \"%s\": %s",
             name, strerror(errno));
      return false;
    }
  } else if (extinfo && (extinfo->flags & ANDROID_DLEXT_USE_RELRO)) {
    if (phdr_table_map_gnu_relro(phdr, phnum, load_bias,
                                 extinfo->relro_fd) < 0) {
      DL_ERR("failed mapping GNU RELRO section for \"%s\": %s",
             name, strerror(errno));
      return false;
    }
  }

  notify_gdb_of_load(this);
  return true;
}

/*
 * This function add vdso to internal dso list.
 * It helps to stack unwinding through signal handlers.
 * Also, it makes bionic more like glibc.
 */
static void add_vdso(KernelArgumentBlock& args __unused) {
#if defined(AT_SYSINFO_EHDR)
  ElfW(Ehdr)* ehdr_vdso = reinterpret_cast<ElfW(Ehdr)*>(args.getauxval(AT_SYSINFO_EHDR));
  if (ehdr_vdso == nullptr) {
    return;
  }

  soinfo* si = soinfo_alloc("[vdso]", nullptr, 0);

  si->phdr = reinterpret_cast<ElfW(Phdr)*>(reinterpret_cast<char*>(ehdr_vdso) + ehdr_vdso->e_phoff);
  si->phnum = ehdr_vdso->e_phnum;
  si->base = reinterpret_cast<ElfW(Addr)>(ehdr_vdso);
  si->size = phdr_table_get_load_size(si->phdr, si->phnum);
  si->load_bias = get_elf_exec_load_bias(ehdr_vdso);

  si->PrelinkImage();
  si->LinkImage(nullptr);
#endif
}

/*
 * This is linker soinfo for GDB. See details below.
 */
#if defined(__LP64__)
#define LINKER_PATH "/system/bin/linker64"
#else
#define LINKER_PATH "/system/bin/linker"
#endif
static soinfo linker_soinfo_for_gdb(LINKER_PATH, nullptr, 0);

/* gdb expects the linker to be in the debug shared object list.
 * Without this, gdb has trouble locating the linker's ".text"
 * and ".plt" sections. Gdb could also potentially use this to
 * relocate the offset of our exported 'rtld_db_dlactivity' symbol.
 * Don't use soinfo_alloc(), because the linker shouldn't
 * be on the soinfo list.
 */
static void init_linker_info_for_gdb(ElfW(Addr) linker_base) {
  linker_soinfo_for_gdb.base = linker_base;

  /*
   * Set the dynamic field in the link map otherwise gdb will complain with
   * the following:
   *   warning: .dynamic section for "/system/bin/linker" is not at the
   *   expected address (wrong library or version mismatch?)
   */
  ElfW(Ehdr)* elf_hdr = reinterpret_cast<ElfW(Ehdr)*>(linker_base);
  ElfW(Phdr)* phdr = reinterpret_cast<ElfW(Phdr)*>(linker_base + elf_hdr->e_phoff);
  phdr_table_get_dynamic_section(phdr, elf_hdr->e_phnum, linker_base,
<<<<<<< HEAD
                                 &linker_soinfo_for_gdb.dynamic, nullptr);
=======
                                 &linker_soinfo_for_gdb.dynamic);
>>>>>>> ae69a958
  insert_soinfo_into_debug_map(&linker_soinfo_for_gdb);
}

/*
 * This code is called after the linker has linked itself and
 * fixed it's own GOT. It is safe to make references to externs
 * and other non-local data at this point.
 */
static ElfW(Addr) __linker_init_post_relocation(KernelArgumentBlock& args, ElfW(Addr) linker_base) {
#if TIMING
  struct timeval t0, t1;
  gettimeofday(&t0, 0);
#endif

  // Initialize environment functions, and get to the ELF aux vectors table.
  linker_env_init(args);

  // If this is a setuid/setgid program, close the security hole described in
  // ftp://ftp.freebsd.org/pub/FreeBSD/CERT/advisories/FreeBSD-SA-02:23.stdio.asc
  if (get_AT_SECURE()) {
    nullify_closed_stdio();
  }

  debuggerd_init();

  // Get a few environment variables.
  const char* LD_DEBUG = linker_env_get("LD_DEBUG");
  if (LD_DEBUG != nullptr) {
    g_ld_debug_verbosity = atoi(LD_DEBUG);
  }

  // Normally, these are cleaned by linker_env_init, but the test
  // doesn't cost us anything.
  const char* ldpath_env = nullptr;
  const char* ldpreload_env = nullptr;
  if (!get_AT_SECURE()) {
    ldpath_env = linker_env_get("LD_LIBRARY_PATH");
    ldpreload_env = linker_env_get("LD_PRELOAD");
  }

  INFO("[ android linker & debugger ]");

  soinfo* si = soinfo_alloc(args.argv[0], nullptr, RTLD_GLOBAL);
  if (si == nullptr) {
    exit(EXIT_FAILURE);
  }

  /* bootstrap the link map, the main exe always needs to be first */
  si->flags |= FLAG_EXE;
  link_map* map = &(si->link_map_head);

  map->l_addr = 0;
  map->l_name = args.argv[0];
  map->l_prev = nullptr;
  map->l_next = nullptr;

  _r_debug.r_map = map;
  r_debug_tail = map;

  init_linker_info_for_gdb(linker_base);

  // Extract information passed from the kernel.
  si->phdr = reinterpret_cast<ElfW(Phdr)*>(args.getauxval(AT_PHDR));
  si->phnum = args.getauxval(AT_PHNUM);
  si->entry = args.getauxval(AT_ENTRY);

  /* Compute the value of si->base. We can't rely on the fact that
   * the first entry is the PHDR because this will not be true
   * for certain executables (e.g. some in the NDK unit test suite)
   */
  si->base = 0;
  si->size = phdr_table_get_load_size(si->phdr, si->phnum);
  si->load_bias = 0;
  for (size_t i = 0; i < si->phnum; ++i) {
    if (si->phdr[i].p_type == PT_PHDR) {
      si->load_bias = reinterpret_cast<ElfW(Addr)>(si->phdr) - si->phdr[i].p_vaddr;
      si->base = reinterpret_cast<ElfW(Addr)>(si->phdr) - si->phdr[i].p_offset;
      break;
    }
  }
  si->dynamic = nullptr;
  si->ref_count = 1;

  ElfW(Ehdr)* elf_hdr = reinterpret_cast<ElfW(Ehdr)*>(si->base);
  if (elf_hdr->e_type != ET_DYN) {
    __libc_format_fd(2, "error: only position independent executables (PIE) are supported.\n");
    exit(EXIT_FAILURE);
  }

  // Use LD_LIBRARY_PATH and LD_PRELOAD (but only if we aren't setuid/setgid).
  parse_LD_LIBRARY_PATH(ldpath_env);
  parse_LD_PRELOAD(ldpreload_env);

<<<<<<< HEAD
  somain = si;
=======
    si->PrelinkImage();

    // Load ld_preloads and dependencies.
    StringLinkedList needed_library_name_list;
    size_t needed_libraries_count = 0;
    size_t ld_preloads_count = 0;
    while (g_ld_preload_names[ld_preloads_count] != nullptr) {
      needed_library_name_list.push_back(g_ld_preload_names[ld_preloads_count++]);
      ++needed_libraries_count;
    }

    for_each_dt_needed(si, [&](const char* name) {
      needed_library_name_list.push_back(name);
      ++needed_libraries_count;
    });

    const char* needed_library_names[needed_libraries_count];
    soinfo* needed_library_si[needed_libraries_count];

    memset(needed_library_names, 0, sizeof(needed_library_names));
    needed_library_name_list.copy_to_array(needed_library_names, needed_libraries_count);

    if (needed_libraries_count > 0 && !find_libraries(needed_library_names, needed_libraries_count, needed_library_si, g_ld_preloads, ld_preloads_count, 0, nullptr)) {
        __libc_format_fd(2, "CANNOT LINK EXECUTABLE DEPENDENCIES: %s\n", linker_get_error_buffer());
        exit(EXIT_FAILURE);
    }

    for (size_t i = 0; i<needed_libraries_count; ++i) {
      si->add_child(needed_library_si[i]);
    }

    if (!si->LinkImage(nullptr)) {
        __libc_format_fd(2, "CANNOT LINK EXECUTABLE: %s\n", linker_get_error_buffer());
        exit(EXIT_FAILURE);
    }
>>>>>>> ae69a958

  si->PrelinkImage();

  // Load ld_preloads and dependencies.
  StringLinkedList needed_library_name_list;
  size_t needed_libraries_count = 0;
  size_t ld_preloads_count = 0;
  while (g_ld_preload_names[ld_preloads_count] != nullptr) {
    needed_library_name_list.push_back(g_ld_preload_names[ld_preloads_count++]);
    ++needed_libraries_count;
  }

<<<<<<< HEAD
  for_each_dt_needed(si, [&](const char* name) {
    needed_library_name_list.push_back(name);
    ++needed_libraries_count;
  });

  const char* needed_library_names[needed_libraries_count];
  soinfo* needed_library_si[needed_libraries_count];

  memset(needed_library_names, 0, sizeof(needed_library_names));
  needed_library_name_list.copy_to_array(needed_library_names, needed_libraries_count);

  if (needed_libraries_count > 0 && !find_libraries(needed_library_names, needed_libraries_count, needed_library_si, g_ld_preloads, ld_preloads_count, RTLD_GLOBAL, nullptr)) {
    __libc_format_fd(2, "CANNOT LINK EXECUTABLE DEPENDENCIES: %s\n", linker_get_error_buffer());
    exit(EXIT_FAILURE);
  }

  for (size_t i = 0; i<needed_libraries_count; ++i) {
    si->add_child(needed_library_si[i]);
  }

  if (!si->LinkImage(nullptr)) {
    __libc_format_fd(2, "CANNOT LINK EXECUTABLE: %s\n", linker_get_error_buffer());
    exit(EXIT_FAILURE);
  }

  add_vdso(args);

  si->CallPreInitConstructors();

  /* After the PrelinkImage, the si->load_bias is initialized.
   * For so lib, the map->l_addr will be updated in notify_gdb_of_load.
   * We need to update this value for so exe here. So Unwind_Backtrace
   * for some arch like x86 could work correctly within so exe.
   */
  map->l_addr = si->load_bias;
  si->CallConstructors();
=======
    /* After the PrelinkImage, the si->load_bias is initialized.
     * For so lib, the map->l_addr will be updated in notify_gdb_of_load.
     * We need to update this value for so exe here. So Unwind_Backtrace
     * for some arch like x86 could work correctly within so exe.
     */
    map->l_addr = si->load_bias;
    si->CallConstructors();
>>>>>>> ae69a958

#if TIMING
  gettimeofday(&t1, nullptr);
  PRINT("LINKER TIME: %s: %d microseconds", args.argv[0], (int) (
           (((long long)t1.tv_sec * 1000000LL) + (long long)t1.tv_usec) -
           (((long long)t0.tv_sec * 1000000LL) + (long long)t0.tv_usec)));
#endif
#if STATS
  PRINT("RELO STATS: %s: %d abs, %d rel, %d copy, %d symbol", args.argv[0],
         linker_stats.count[kRelocAbsolute],
         linker_stats.count[kRelocRelative],
         linker_stats.count[kRelocCopy],
         linker_stats.count[kRelocSymbol]);
#endif
#if COUNT_PAGES
  {
    unsigned n;
    unsigned i;
    unsigned count = 0;
    for (n = 0; n < 4096; n++) {
      if (bitmask[n]) {
        unsigned x = bitmask[n];
#if defined(__LP64__)
        for (i = 0; i < 32; i++) {
#else
        for (i = 0; i < 8; i++) {
#endif
          if (x & 1) {
            count++;
          }
          x >>= 1;
        }
      }
    }
    PRINT("PAGES MODIFIED: %s: %d (%dKB)", args.argv[0], count, count * 4);
  }
#endif

#if TIMING || STATS || COUNT_PAGES
  fflush(stdout);
#endif

  TRACE("[ Ready to execute '%s' @ %p ]", si->name, reinterpret_cast<void*>(si->entry));
  return si->entry;
}

/* Compute the load-bias of an existing executable. This shall only
 * be used to compute the load bias of an executable or shared library
 * that was loaded by the kernel itself.
 *
 * Input:
 *    elf    -> address of ELF header, assumed to be at the start of the file.
 * Return:
 *    load bias, i.e. add the value of any p_vaddr in the file to get
 *    the corresponding address in memory.
 */
static ElfW(Addr) get_elf_exec_load_bias(const ElfW(Ehdr)* elf) {
  ElfW(Addr) offset = elf->e_phoff;
  const ElfW(Phdr)* phdr_table = reinterpret_cast<const ElfW(Phdr)*>(reinterpret_cast<uintptr_t>(elf) + offset);
  const ElfW(Phdr)* phdr_end = phdr_table + elf->e_phnum;

  for (const ElfW(Phdr)* phdr = phdr_table; phdr < phdr_end; phdr++) {
    if (phdr->p_type == PT_LOAD) {
      return reinterpret_cast<ElfW(Addr)>(elf) + phdr->p_offset - phdr->p_vaddr;
    }
  }
  return 0;
}

extern "C" void _start();

/*
 * This is the entry point for the linker, called from begin.S. This
 * method is responsible for fixing the linker's own relocations, and
 * then calling __linker_init_post_relocation().
 *
 * Because this method is called before the linker has fixed it's own
 * relocations, any attempt to reference an extern variable, extern
 * function, or other GOT reference will generate a segfault.
 */
extern "C" ElfW(Addr) __linker_init(void* raw_args) {
  KernelArgumentBlock args(raw_args);

  ElfW(Addr) linker_addr = args.getauxval(AT_BASE);
  ElfW(Addr) entry_point = args.getauxval(AT_ENTRY);
  ElfW(Ehdr)* elf_hdr = reinterpret_cast<ElfW(Ehdr)*>(linker_addr);
  ElfW(Phdr)* phdr = reinterpret_cast<ElfW(Phdr)*>(linker_addr + elf_hdr->e_phoff);

  soinfo linker_so("[dynamic linker]", nullptr, 0);

  // If the linker is not acting as PT_INTERP entry_point is equal to
  // _start. Which means that the linker is running as an executable and
  // already linked by PT_INTERP.
  //
  // This happens when user tries to run 'adb shell /system/bin/linker'
  // see also https://code.google.com/p/android/issues/detail?id=63174
  if (reinterpret_cast<ElfW(Addr)>(&_start) == entry_point) {
    __libc_fatal("This is %s, the helper program for shared library executables.\n", args.argv[0]);
  }

  linker_so.base = linker_addr;
  linker_so.size = phdr_table_get_load_size(phdr, elf_hdr->e_phnum);
  linker_so.load_bias = get_elf_exec_load_bias(elf_hdr);
  linker_so.dynamic = nullptr;
  linker_so.phdr = phdr;
  linker_so.phnum = elf_hdr->e_phnum;
  linker_so.flags |= FLAG_LINKER;

  if (!(linker_so.PrelinkImage() && linker_so.LinkImage(nullptr))) {
    // It would be nice to print an error message, but if the linker
    // can't link itself, there's no guarantee that we'll be able to
    // call write() (because it involves a GOT reference). We may as
    // well try though...
    const char* msg = "CANNOT LINK EXECUTABLE: ";
    write(2, msg, strlen(msg));
    write(2, __linker_dl_err_buf, strlen(__linker_dl_err_buf));
    write(2, "\n", 1);
    _exit(EXIT_FAILURE);
  }

  __libc_init_tls(args);

  // Initialize the linker's own global variables
  linker_so.CallConstructors();

  // Initialize static variables. Note that in order to
  // get correct libdl_info we need to call constructors
  // before get_libdl_info().
  solist = get_libdl_info();
  sonext = get_libdl_info();

  // We have successfully fixed our own relocations. It's safe to run
  // the main part of the linker now.
  args.abort_message_ptr = &g_abort_message;
  ElfW(Addr) start_address = __linker_init_post_relocation(args, linker_addr);

  protect_data(PROT_READ);

  // Return the address that the calling assembly stub should jump to.
  return start_address;
}<|MERGE_RESOLUTION|>--- conflicted
+++ resolved
@@ -481,78 +481,8 @@
 }
 
 static ElfW(Sym)* soinfo_do_lookup(soinfo* si, const char* name, soinfo** lsi) {
-<<<<<<< HEAD
   unsigned elf_hash = elfhash(name);
   ElfW(Sym)* s = nullptr;
-=======
-    unsigned elf_hash = elfhash(name);
-    ElfW(Sym)* s = nullptr;
-
-    if (somain != nullptr) {
-        /*
-         * Local scope is executable scope. Just start looking into it right away
-         * for the shortcut.
-         */
-
-        if (si == somain) {
-            s = soinfo_elf_lookup(si, elf_hash, name);
-            if (s != nullptr) {
-                *lsi = si;
-                goto done;
-            }
-
-            /* Next, look for it in the preloads list */
-            for (int i = 0; g_ld_preloads[i] != NULL; i++) {
-                s = soinfo_elf_lookup(g_ld_preloads[i], elf_hash, name);
-                if (s != NULL) {
-                    *lsi = g_ld_preloads[i];
-                    goto done;
-                }
-            }
-        } else {
-            /* Order of symbol lookup is controlled by DT_SYMBOLIC flag */
-
-            /*
-             * If this object was built with symbolic relocations disabled, the
-             * first place to look to resolve external references is the main
-             * executable.
-             */
-
-            if (!si->has_DT_SYMBOLIC) {
-                DEBUG("%s: looking up %s in executable %s",
-                      si->name, name, somain->name);
-                s = soinfo_elf_lookup(somain, elf_hash, name);
-                if (s != nullptr) {
-                    *lsi = somain;
-                    goto done;
-                }
-
-                /* Next, look for it in the preloads list */
-                for (int i = 0; g_ld_preloads[i] != NULL; i++) {
-                    s = soinfo_elf_lookup(g_ld_preloads[i], elf_hash, name);
-                    if (s != NULL) {
-                        *lsi = g_ld_preloads[i];
-                        goto done;
-                    }
-                }
-            }
-
-            /* Look for symbols in the local scope (the object who is
-             * searching). This happens with C++ templates on x86 for some
-             * reason.
-             *
-             * Notes on weak symbols:
-             * The ELF specs are ambiguous about treatment of weak definitions in
-             * dynamic linking.  Some systems return the first definition found
-             * and some the first non-weak definition.   This is system dependent.
-             * Here we return the first definition found for simplicity.  */
-
-            s = soinfo_elf_lookup(si, elf_hash, name);
-            if (s != nullptr) {
-                *lsi = si;
-                goto done;
-            }
->>>>>>> ae69a958
 
   /* "This element's presence in a shared object library alters the dynamic linker's
    * symbol resolution algorithm for references within the library. Instead of starting
@@ -702,11 +632,8 @@
   DISALLOW_IMPLICIT_CONSTRUCTORS(LoadTask);
 };
 
-<<<<<<< HEAD
 LoadTask::deleter_t LoadTask::deleter;
 
-=======
->>>>>>> ae69a958
 template <typename T>
 using linked_list_t = LinkedList<T, TypeBasedAllocator<LinkedListEntry<T>>>;
 
@@ -847,7 +774,6 @@
 static void for_each_dt_needed(const soinfo* si, F action) {
   for (ElfW(Dyn)* d = si->dynamic; d->d_tag != DT_NULL; ++d) {
     if (d->d_tag == DT_NEEDED) {
-<<<<<<< HEAD
       action(si->get_string(d->d_un.d_val));
     }
   }
@@ -865,23 +791,13 @@
     if (fd == -1) {
       DL_ERR("library \"%s\" not found", name);
       return nullptr;
-=======
-      action(si->strtab + d->d_un.d_val);
->>>>>>> ae69a958
-    }
-  }
-}
-
-<<<<<<< HEAD
-    file_guard.reset(fd);
-  }
-
-    ElfReader elf_reader(name, fd);
-=======
-static soinfo* load_library(LoadTaskList& load_tasks, const char* name, int dlflags, const android_dlextinfo* extinfo) {
+    }
+  }
+}
+
+static soinfo* load_library(LoadTaskList& load_tasks, const char* name, int rtld_flags, const android_dlextinfo* extinfo) {
   int fd = -1;
   ScopedFd file_guard(-1);
->>>>>>> ae69a958
 
   if (extinfo != nullptr && (extinfo->flags & ANDROID_DLEXT_USE_LIBRARY_FD) != 0) {
     fd = extinfo->library_fd;
@@ -896,14 +812,9 @@
     file_guard.reset(fd);
   }
 
-<<<<<<< HEAD
-  if ((rtld_flags & RTLD_NOLOAD) != 0) {
-    DL_ERR("library \"%s\" wasn't loaded and RTLD_NOLOAD prevented it", name);
-=======
   struct stat file_stat;
   if (TEMP_FAILURE_RETRY(fstat(fd, &file_stat)) != 0) {
     DL_ERR("unable to stat file for the library %s: %s", name, strerror(errno));
->>>>>>> ae69a958
     return nullptr;
   }
 
@@ -919,7 +830,17 @@
     }
   }
 
-<<<<<<< HEAD
+  if ((rtld_flags & RTLD_NOLOAD) != 0) {
+    DL_ERR("library \"%s\" wasn't loaded and RTLD_NOLOAD prevented it", name);
+    return nullptr;
+  }
+
+  // Read the ELF header and load the segments.
+  ElfReader elf_reader(name, fd);
+  if (!elf_reader.Load(extinfo)) {
+    return nullptr;
+  }
+
   soinfo* si = soinfo_alloc(SEARCH_NAME(name), &file_stat, rtld_flags);
   if (si == nullptr) {
     return nullptr;
@@ -929,27 +850,6 @@
   si->load_bias = elf_reader.load_bias();
   si->phnum = elf_reader.phdr_count();
   si->phdr = elf_reader.loaded_phdr();
-=======
-  if ((dlflags & RTLD_NOLOAD) != 0) {
-    return nullptr;
-  }
->>>>>>> ae69a958
-
-  // Read the ELF header and load the segments.
-  ElfReader elf_reader(name, fd);
-  if (!elf_reader.Load(extinfo)) {
-    return nullptr;
-  }
-
-  soinfo* si = soinfo_alloc(SEARCH_NAME(name), &file_stat);
-  if (si == nullptr) {
-    return nullptr;
-  }
-  si->base = elf_reader.load_start();
-  si->size = elf_reader.load_size();
-  si->load_bias = elf_reader.load_bias();
-  si->phnum = elf_reader.phdr_count();
-  si->phdr = elf_reader.loaded_phdr();
 
   if (!si->PrelinkImage()) {
     soinfo_free(si);
@@ -973,11 +873,7 @@
   return nullptr;
 }
 
-<<<<<<< HEAD
 static soinfo* find_library_internal(LoadTaskList& load_tasks, const char* name, int rtld_flags, const android_dlextinfo* extinfo) {
-=======
-static soinfo* find_library_internal(LoadTaskList& load_tasks, const char* name, int dlflags, const android_dlextinfo* extinfo) {
->>>>>>> ae69a958
 
   soinfo* si = find_loaded_library_by_name(name);
 
@@ -985,11 +881,7 @@
   // of this fact is done by load_library.
   if (si == nullptr) {
     TRACE("[ '%s' has not been found by name.  Trying harder...]", name);
-<<<<<<< HEAD
     si = load_library(load_tasks, name, rtld_flags, extinfo);
-=======
-    si = load_library(load_tasks, name, dlflags, extinfo);
->>>>>>> ae69a958
   }
 
   return si;
@@ -1013,11 +905,7 @@
 }
 
 static bool find_libraries(const char* const library_names[], size_t library_names_size, soinfo* soinfos[],
-<<<<<<< HEAD
     soinfo* ld_preloads[], size_t ld_preloads_size, int rtld_flags, const android_dlextinfo* extinfo) {
-=======
-    soinfo* ld_preloads[], size_t ld_preloads_size, int dlflags, const android_dlextinfo* extinfo) {
->>>>>>> ae69a958
   // Step 0: prepare.
   LoadTaskList load_tasks;
   for (size_t i = 0; i < library_names_size; ++i) {
@@ -1030,11 +918,7 @@
   SoinfoLinkedList found_libs;
   size_t soinfos_size = 0;
 
-<<<<<<< HEAD
   auto failure_guard = make_scope_guard([&]() {
-=======
-  auto failure_guard = create_scope_guard([&]() {
->>>>>>> ae69a958
     // Housekeeping
     load_tasks.for_each([] (LoadTask* t) {
       LoadTask::deleter(t);
@@ -1047,11 +931,7 @@
 
   // Step 1: load and pre-link all DT_NEEDED libraries in breadth first order.
   for (LoadTask::unique_ptr task(load_tasks.pop_front()); task.get() != nullptr; task.reset(load_tasks.pop_front())) {
-<<<<<<< HEAD
     soinfo* si = find_library_internal(load_tasks, task->get_name(), rtld_flags, extinfo);
-=======
-    soinfo* si = find_library_internal(load_tasks, task->get_name(), dlflags, extinfo);
->>>>>>> ae69a958
     if (si == nullptr) {
       return false;
     }
@@ -1059,10 +939,6 @@
     soinfo* needed_by = task->get_needed_by();
 
     if (is_recursive(si, needed_by)) {
-<<<<<<< HEAD
-=======
-      soinfo_free(si);
->>>>>>> ae69a958
       return false;
     }
 
@@ -1092,10 +968,12 @@
       }
       si->flags |= FLAG_LINKED;
     }
-<<<<<<< HEAD
-  }
-
-  return si;
+  }
+
+  // All is well - found_libs and load_tasks are empty at this point
+  // and all libs are successfully linked.
+  failure_guard.disable();
+  return true;
 }
 
 static soinfo* find_library(const char* name, int rtld_flags, const android_dlextinfo* extinfo) {
@@ -1107,26 +985,6 @@
   soinfo* si;
 
   if (!find_libraries(&name, 1, &si, nullptr, 0, rtld_flags, extinfo)) {
-    return nullptr;
-=======
->>>>>>> ae69a958
-  }
-
-  // All is well - found_libs and load_tasks are empty at this point
-  // and all libs are successfully linked.
-  failure_guard.disable();
-  return true;
-}
-
-static soinfo* find_library(const char* name, int dlflags, const android_dlextinfo* extinfo) {
-  if (name == nullptr) {
-    somain->ref_count++;
-    return somain;
-  }
-
-  soinfo* si;
-
-  if (!find_libraries(&name, 1, &si, nullptr, 0, dlflags, extinfo)) {
     return nullptr;
   }
 
@@ -1503,7 +1361,6 @@
 
 #else // REL, not RELA.
 int soinfo::Relocate(ElfW(Rel)* rel, unsigned count) {
-<<<<<<< HEAD
   for (size_t idx = 0; idx < count; ++idx, ++rel) {
     unsigned type = ELFW(R_TYPE)(rel->r_info);
     // TODO: don't use unsigned for 'sym'. Use uint32_t or ElfW(Addr) instead.
@@ -1545,49 +1402,6 @@
         */
 
         switch (type) {
-=======
-    for (size_t idx = 0; idx < count; ++idx, ++rel) {
-        unsigned type = ELFW(R_TYPE)(rel->r_info);
-        // TODO: don't use unsigned for 'sym'. Use uint32_t or ElfW(Addr) instead.
-        unsigned sym = ELFW(R_SYM)(rel->r_info);
-        ElfW(Addr) reloc = static_cast<ElfW(Addr)>(rel->r_offset + load_bias);
-        ElfW(Addr) sym_addr = 0;
-        const char* sym_name = nullptr;
-
-        DEBUG("Processing '%s' relocation at index %zd", name, idx);
-        if (type == 0) { // R_*_NONE
-            continue;
-        }
-
-        ElfW(Sym)* s = nullptr;
-        soinfo* lsi = nullptr;
-
-        if (sym != 0) {
-            sym_name = reinterpret_cast<const char*>(strtab + symtab[sym].st_name);
-            s = soinfo_do_lookup(this, sym_name, &lsi);
-            if (s == nullptr) {
-                // We only allow an undefined symbol if this is a weak reference...
-                s = &symtab[sym];
-                if (ELF_ST_BIND(s->st_info) != STB_WEAK) {
-                    DL_ERR("cannot locate symbol \"%s\" referenced by \"%s\"...", sym_name, name);
-                    return -1;
-                }
-
-                /* IHI0044C AAELF 4.5.1.1:
-
-                   Libraries are not searched to resolve weak references.
-                   It is not an error for a weak reference to remain
-                   unsatisfied.
-
-                   During linking, the value of an undefined weak reference is:
-                   - Zero if the relocation type is absolute
-                   - The address of the place if the relocation is pc-relative
-                   - The address of nominal base address if the relocation
-                     type is base-relative.
-                  */
-
-                switch (type) {
->>>>>>> ae69a958
 #if defined(__arm__)
           case R_ARM_JUMP_SLOT:
           case R_ARM_GLOB_DAT:
@@ -1616,21 +1430,9 @@
           case R_ARM_COPY:
             // Fall through. Can't really copy if weak symbol is not found at run-time.
 #endif
-<<<<<<< HEAD
           default:
             DL_ERR("unknown weak reloc type %d @ %p (%zu)", type, rel, idx);
             return -1;
-=======
-                default:
-                    DL_ERR("unknown weak reloc type %d @ %p (%zu)", type, rel, idx);
-                    return -1;
-                }
-            } else {
-                // We got a definition.
-                sym_addr = static_cast<ElfW(Addr)>(s->st_value + lsi->load_bias);
-            }
-            count_relocation(kRelocSymbol);
->>>>>>> ae69a958
         }
       } else {
         // We got a definition.
@@ -1789,7 +1591,6 @@
     }
   }
 
-<<<<<<< HEAD
   // Now for the global GOT entries...
   ElfW(Sym)* sym = symtab + gotsym;
   got = si->plt_got + local_gotno;
@@ -1811,30 +1612,6 @@
       // For reference see NetBSD link loader
       // http://cvsweb.netbsd.org/bsdweb.cgi/src/libexec/ld.elf_so/arch/mips/mips_reloc.c?rev=1.53&content-type=text/x-cvsweb-markup
       *got = reinterpret_cast<ElfW(Addr)*>(lsi->resolve_symbol_address(s));
-=======
-    // Now for the global GOT entries...
-    ElfW(Sym)* sym = symtab + gotsym;
-    got = si->plt_got + local_gotno;
-    for (size_t g = gotsym; g < symtabno; g++, sym++, got++) {
-        // This is an undefined reference... try to locate it.
-        const char* sym_name = si->strtab + sym->st_name;
-        soinfo* lsi = nullptr;
-        ElfW(Sym)* s = soinfo_do_lookup(si, sym_name, &lsi);
-        if (s == nullptr) {
-            // We only allow an undefined symbol if this is a weak reference.
-            s = &symtab[g];
-            if (ELF_ST_BIND(s->st_info) != STB_WEAK) {
-                DL_ERR("cannot locate \"%s\"...", sym_name);
-                return false;
-            }
-            *got = 0;
-        } else {
-            // FIXME: is this sufficient?
-            // For reference see NetBSD link loader
-            // http://cvsweb.netbsd.org/bsdweb.cgi/src/libexec/ld.elf_so/arch/mips/mips_reloc.c?rev=1.53&content-type=text/x-cvsweb-markup
-            *got = reinterpret_cast<ElfW(Addr)*>(lsi->load_bias + s->st_value);
-        }
->>>>>>> ae69a958
     }
   }
   return true;
@@ -2025,7 +1802,6 @@
   return this->parents;
 }
 
-<<<<<<< HEAD
 ElfW(Addr) soinfo::resolve_symbol_address(ElfW(Sym)* s) {
   if (ELF_ST_TYPE(s->st_info) == STT_GNU_IFUNC) {
     return call_ifunc_resolver(s->st_value + load_bias);
@@ -2042,8 +1818,6 @@
   return strtab + index;
 }
 
-=======
->>>>>>> ae69a958
 /* Force any of the closed stdin, stdout and stderr to be associated with
    /dev/null. */
 static int nullify_closed_stdio() {
@@ -2106,7 +1880,6 @@
 }
 
 bool soinfo::PrelinkImage() {
-<<<<<<< HEAD
   /* Extract dynamic section */
   ElfW(Word) dynamic_flags = 0;
   phdr_table_get_dynamic_section(phdr, phnum, load_bias, &dynamic, &dynamic_flags);
@@ -2119,34 +1892,13 @@
   }
 
   if (dynamic == nullptr) {
-=======
-    phdr_table_get_dynamic_section(phdr, phnum, load_bias, &dynamic);
-
-    /* We can't log anything until the linker is relocated */
-    bool relocating_linker = (flags & FLAG_LINKER) != 0;
->>>>>>> ae69a958
     if (!relocating_linker) {
       DL_ERR("missing PT_DYNAMIC in \"%s\"", name);
     }
-<<<<<<< HEAD
     return false;
   } else {
     if (!relocating_linker) {
       DEBUG("dynamic = %p", dynamic);
-=======
-
-    /* Extract dynamic section */
-    ElfW(Word) dynamic_flags = phdr->p_flags;
-    if (dynamic == nullptr) {
-        if (!relocating_linker) {
-            DL_ERR("missing PT_DYNAMIC in \"%s\"", name);
-        }
-        return false;
-    } else {
-        if (!relocating_linker) {
-            DEBUG("dynamic = %p", dynamic);
-        }
->>>>>>> ae69a958
     }
   }
 
@@ -2379,7 +2131,6 @@
   DEBUG("si->base = %p, si->strtab = %p, si->symtab = %p",
         reinterpret_cast<void*>(base), strtab, symtab);
 
-<<<<<<< HEAD
   // Sanity checks.
   if (relocating_linker && needed_count != 0) {
     DL_ERR("linker cannot have DT_NEEDED dependencies on other libraries");
@@ -2398,26 +2149,6 @@
     return false;
   }
   return true;
-=======
-    // Sanity checks.
-    if (relocating_linker && needed_count != 0) {
-        DL_ERR("linker cannot have DT_NEEDED dependencies on other libraries");
-        return false;
-    }
-    if (nbucket == 0) {
-        DL_ERR("empty/missing DT_HASH in \"%s\" (built with --hash-style=gnu?)", name);
-        return false;
-    }
-    if (strtab == 0) {
-        DL_ERR("empty/missing DT_STRTAB in \"%s\"", name);
-        return false;
-    }
-    if (symtab == 0) {
-        DL_ERR("empty/missing DT_SYMTAB in \"%s\"", name);
-        return false;
-    }
-    return true;
->>>>>>> ae69a958
 }
 
 bool soinfo::LinkImage(const android_dlextinfo* extinfo) {
@@ -2482,11 +2213,7 @@
   }
 #endif
 
-<<<<<<< HEAD
   DEBUG("[ finished linking %s ]", name);
-=======
-    DEBUG("[ finished linking %s ]", name);
->>>>>>> ae69a958
 
 #if !defined(__LP64__)
   if (has_text_relocations) {
@@ -2581,11 +2308,7 @@
   ElfW(Ehdr)* elf_hdr = reinterpret_cast<ElfW(Ehdr)*>(linker_base);
   ElfW(Phdr)* phdr = reinterpret_cast<ElfW(Phdr)*>(linker_base + elf_hdr->e_phoff);
   phdr_table_get_dynamic_section(phdr, elf_hdr->e_phnum, linker_base,
-<<<<<<< HEAD
                                  &linker_soinfo_for_gdb.dynamic, nullptr);
-=======
-                                 &linker_soinfo_for_gdb.dynamic);
->>>>>>> ae69a958
   insert_soinfo_into_debug_map(&linker_soinfo_for_gdb);
 }
 
@@ -2679,45 +2402,7 @@
   parse_LD_LIBRARY_PATH(ldpath_env);
   parse_LD_PRELOAD(ldpreload_env);
 
-<<<<<<< HEAD
   somain = si;
-=======
-    si->PrelinkImage();
-
-    // Load ld_preloads and dependencies.
-    StringLinkedList needed_library_name_list;
-    size_t needed_libraries_count = 0;
-    size_t ld_preloads_count = 0;
-    while (g_ld_preload_names[ld_preloads_count] != nullptr) {
-      needed_library_name_list.push_back(g_ld_preload_names[ld_preloads_count++]);
-      ++needed_libraries_count;
-    }
-
-    for_each_dt_needed(si, [&](const char* name) {
-      needed_library_name_list.push_back(name);
-      ++needed_libraries_count;
-    });
-
-    const char* needed_library_names[needed_libraries_count];
-    soinfo* needed_library_si[needed_libraries_count];
-
-    memset(needed_library_names, 0, sizeof(needed_library_names));
-    needed_library_name_list.copy_to_array(needed_library_names, needed_libraries_count);
-
-    if (needed_libraries_count > 0 && !find_libraries(needed_library_names, needed_libraries_count, needed_library_si, g_ld_preloads, ld_preloads_count, 0, nullptr)) {
-        __libc_format_fd(2, "CANNOT LINK EXECUTABLE DEPENDENCIES: %s\n", linker_get_error_buffer());
-        exit(EXIT_FAILURE);
-    }
-
-    for (size_t i = 0; i<needed_libraries_count; ++i) {
-      si->add_child(needed_library_si[i]);
-    }
-
-    if (!si->LinkImage(nullptr)) {
-        __libc_format_fd(2, "CANNOT LINK EXECUTABLE: %s\n", linker_get_error_buffer());
-        exit(EXIT_FAILURE);
-    }
->>>>>>> ae69a958
 
   si->PrelinkImage();
 
@@ -2730,7 +2415,6 @@
     ++needed_libraries_count;
   }
 
-<<<<<<< HEAD
   for_each_dt_needed(si, [&](const char* name) {
     needed_library_name_list.push_back(name);
     ++needed_libraries_count;
@@ -2767,15 +2451,6 @@
    */
   map->l_addr = si->load_bias;
   si->CallConstructors();
-=======
-    /* After the PrelinkImage, the si->load_bias is initialized.
-     * For so lib, the map->l_addr will be updated in notify_gdb_of_load.
-     * We need to update this value for so exe here. So Unwind_Backtrace
-     * for some arch like x86 could work correctly within so exe.
-     */
-    map->l_addr = si->load_bias;
-    si->CallConstructors();
->>>>>>> ae69a958
 
 #if TIMING
   gettimeofday(&t1, nullptr);
