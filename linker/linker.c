/*
 * Copyright (C) 2008, 2009 The Android Open Source Project
 * All rights reserved.
 *
 * Redistribution and use in source and binary forms, with or without
 * modification, are permitted provided that the following conditions
 * are met:
 *  * Redistributions of source code must retain the above copyright
 *    notice, this list of conditions and the following disclaimer.
 *  * Redistributions in binary form must reproduce the above copyright
 *    notice, this list of conditions and the following disclaimer in
 *    the documentation and/or other materials provided with the
 *    distribution.
 *
 * THIS SOFTWARE IS PROVIDED BY THE COPYRIGHT HOLDERS AND CONTRIBUTORS
 * "AS IS" AND ANY EXPRESS OR IMPLIED WARRANTIES, INCLUDING, BUT NOT
 * LIMITED TO, THE IMPLIED WARRANTIES OF MERCHANTABILITY AND FITNESS
 * FOR A PARTICULAR PURPOSE ARE DISCLAIMED. IN NO EVENT SHALL THE
 * COPYRIGHT OWNER OR CONTRIBUTORS BE LIABLE FOR ANY DIRECT, INDIRECT,
 * INCIDENTAL, SPECIAL, EXEMPLARY, OR CONSEQUENTIAL DAMAGES (INCLUDING,
 * BUT NOT LIMITED TO, PROCUREMENT OF SUBSTITUTE GOODS OR SERVICES; LOSS
 * OF USE, DATA, OR PROFITS; OR BUSINESS INTERRUPTION) HOWEVER CAUSED
 * AND ON ANY THEORY OF LIABILITY, WHETHER IN CONTRACT, STRICT LIABILITY,
 * OR TORT (INCLUDING NEGLIGENCE OR OTHERWISE) ARISING IN ANY WAY OUT
 * OF THE USE OF THIS SOFTWARE, EVEN IF ADVISED OF THE POSSIBILITY OF
 * SUCH DAMAGE.
 */

#include <linux/auxvec.h>

#include <stdio.h>
#include <stdlib.h>
#include <string.h>
#include <unistd.h>
#include <fcntl.h>
#include <errno.h>
#include <dlfcn.h>
#include <sys/stat.h>

#include <pthread.h>

#include <sys/mman.h>

#include <sys/atomics.h>

/* special private C library header - see Android.mk */
#include <bionic_tls.h>

#include "linker.h"
#include "linker_debug.h"
#include "linker_format.h"

#include "ba.h"

#define ALLOW_SYMBOLS_FROM_MAIN 1
#define SO_MAX 96

/* Assume average path length of 64 and max 8 paths */
#define LDPATH_BUFSIZE 512
#define LDPATH_MAX 8

/* >>> IMPORTANT NOTE - READ ME BEFORE MODIFYING <<<
 *
 * Do NOT use malloc() and friends or pthread_*() code here.
 * Don't use printf() either; it's caused mysterious memory
 * corruption in the past.
 * The linker runs before we bring up libc and it's easiest
 * to make sure it does not depend on any complex libc features
 *
 * open issues / todo:
 *
 * - are we doing everything we should for ARM_COPY relocations?
 * - cleaner error reporting
 * - after linking, set as much stuff as possible to READONLY
 *   and NOEXEC
 * - linker hardcodes PAGE_SIZE and PAGE_MASK because the kernel
 *   headers provide versions that are negative...
 * - allocate space for soinfo structs dynamically instead of
 *   having a hard limit (64)
*/


static int link_image(soinfo *si, unsigned wr_offset);

static int socount = 0;
static soinfo sopool[SO_MAX];
static soinfo *freelist = NULL;
static soinfo *solist = &libdl_info;
static soinfo *sonext = &libdl_info;
#if ALLOW_SYMBOLS_FROM_MAIN
static soinfo *somain; /* main process, always the one after libdl_info */
#endif


/* Set up for the buddy allocator managing the non-prelinked libraries. */
static struct ba_bits ba_nonprelink_bitmap[(LIBLAST - LIBBASE) / LIBINC];
static struct ba ba_nonprelink = {
    .base = LIBBASE,
    .size = LIBLAST - LIBBASE,
    .min_alloc = LIBINC,
    /* max_order will be determined automatically */
    .bitmap = ba_nonprelink_bitmap,
    .num_entries = sizeof(ba_nonprelink_bitmap)/sizeof(ba_nonprelink_bitmap[0]),
};

static inline int validate_soinfo(soinfo *si)
{
    return (si >= sopool && si < sopool + SO_MAX) ||
        si == &libdl_info;
}

static char ldpaths_buf[LDPATH_BUFSIZE];
static const char *ldpaths[LDPATH_MAX + 1];

int debug_verbosity;
static int pid;

#if STATS
struct _link_stats linker_stats;
#endif

#if COUNT_PAGES
unsigned bitmask[4096];
#endif

#ifndef PT_ARM_EXIDX
#define PT_ARM_EXIDX    0x70000001      /* .ARM.exidx segment */
#endif

#define HOODLUM(name, ret, ...)                                               \
    ret name __VA_ARGS__                                                      \
    {                                                                         \
        char errstr[] = "ERROR: " #name " called from the dynamic linker!\n"; \
        write(2, errstr, sizeof(errstr));                                     \
        abort();                                                              \
    }
HOODLUM(malloc, void *, (size_t size));
HOODLUM(free, void, (void *ptr));
HOODLUM(realloc, void *, (void *ptr, size_t size));
HOODLUM(calloc, void *, (size_t cnt, size_t size));

static char tmp_err_buf[768];
static char __linker_dl_err_buf[768];
#define DL_ERR(fmt, x...)                                                     \
    do {                                                                      \
        format_buffer(__linker_dl_err_buf, sizeof(__linker_dl_err_buf),            \
                 "%s[%d]: " fmt, __func__, __LINE__, ##x);                    \
        ERROR(fmt "\n", ##x);                                                      \
    } while(0)

const char *linker_get_error(void)
{
    return (const char *)&__linker_dl_err_buf[0];
}

/*
 * This function is an empty stub where GDB locates a breakpoint to get notified
 * about linker activity.
 */
extern void __attribute__((noinline)) rtld_db_dlactivity(void);

static struct r_debug _r_debug = {1, NULL, &rtld_db_dlactivity,
                                  RT_CONSISTENT, 0};
static struct link_map *r_debug_tail = 0;

static pthread_mutex_t _r_debug_lock = PTHREAD_MUTEX_INITIALIZER;

static void insert_soinfo_into_debug_map(soinfo * info)
{
    struct link_map * map;

    /* Copy the necessary fields into the debug structure.
     */
    map = &(info->linkmap);
    map->l_addr = info->base;
    map->l_name = (char*) info->name;
    map->l_ld = (uintptr_t)info->dynamic;

    /* Stick the new library at the end of the list.
     * gdb tends to care more about libc than it does
     * about leaf libraries, and ordering it this way
     * reduces the back-and-forth over the wire.
     */
    if (r_debug_tail) {
        r_debug_tail->l_next = map;
        map->l_prev = r_debug_tail;
        map->l_next = 0;
    } else {
        _r_debug.r_map = map;
        map->l_prev = 0;
        map->l_next = 0;
    }
    r_debug_tail = map;
}

static void remove_soinfo_from_debug_map(soinfo * info)
{
    struct link_map * map = &(info->linkmap);

    if (r_debug_tail == map)
        r_debug_tail = map->l_prev;

    if (map->l_prev) map->l_prev->l_next = map->l_next;
    if (map->l_next) map->l_next->l_prev = map->l_prev;
}

void notify_gdb_of_load(soinfo * info)
{
    if (info->flags & FLAG_EXE) {
        // GDB already knows about the main executable
        return;
    }

    pthread_mutex_lock(&_r_debug_lock);

    _r_debug.r_state = RT_ADD;
    rtld_db_dlactivity();

    insert_soinfo_into_debug_map(info);

    _r_debug.r_state = RT_CONSISTENT;
    rtld_db_dlactivity();

    pthread_mutex_unlock(&_r_debug_lock);
}

void notify_gdb_of_unload(soinfo * info)
{
    if (info->flags & FLAG_EXE) {
        // GDB already knows about the main executable
        return;
    }

    pthread_mutex_lock(&_r_debug_lock);

    _r_debug.r_state = RT_DELETE;
    rtld_db_dlactivity();

    remove_soinfo_from_debug_map(info);

    _r_debug.r_state = RT_CONSISTENT;
    rtld_db_dlactivity();

    pthread_mutex_unlock(&_r_debug_lock);
}

void notify_gdb_of_libraries()
{
    _r_debug.r_state = RT_ADD;
    rtld_db_dlactivity();
    _r_debug.r_state = RT_CONSISTENT;
    rtld_db_dlactivity();
}

static soinfo *alloc_info(const char *name)
{
    soinfo *si;

    if(strlen(name) >= SOINFO_NAME_LEN) {
        DL_ERR("%5d library name %s too long", pid, name);
        return NULL;
    }

    /* The freelist is populated when we call free_info(), which in turn is
       done only by dlclose(), which is not likely to be used.
    */
    if (!freelist) {
        if(socount == SO_MAX) {
            DL_ERR("%5d too many libraries when loading %s", pid, name);
            return NULL;
        }
        freelist = sopool + socount++;
        freelist->next = NULL;
    }

    si = freelist;
    freelist = freelist->next;

    /* Make sure we get a clean block of soinfo */
    memset(si, 0, sizeof(soinfo));
    strcpy((char*) si->name, name);
    sonext->next = si;
    si->ba_index = -1; /* by default, prelinked */
    si->next = NULL;
    si->refcount = 0;
    sonext = si;

    TRACE("%5d name %s: allocated soinfo @ %p\n", pid, name, si);
    return si;
}

static void free_info(soinfo *si)
{
    soinfo *prev = NULL, *trav;

    TRACE("%5d name %s: freeing soinfo @ %p\n", pid, si->name, si);

    for(trav = solist; trav != NULL; trav = trav->next){
        if (trav == si)
            break;
        prev = trav;
    }
    if (trav == NULL) {
        /* si was not ni solist */
        DL_ERR("%5d name %s is not in solist!", pid, si->name);
        return;
    }

    /* prev will never be NULL, because the first entry in solist is 
       always the static libdl_info.
    */
    prev->next = si->next;
    if (si == sonext) sonext = prev;
    si->next = freelist;
    freelist = si;
}

#ifndef LINKER_TEXT_BASE
#error "linker's makefile must define LINKER_TEXT_BASE"
#endif
#ifndef LINKER_AREA_SIZE
#error "linker's makefile must define LINKER_AREA_SIZE"
#endif
#define LINKER_BASE ((LINKER_TEXT_BASE) & 0xfff00000)
#define LINKER_TOP  (LINKER_BASE + (LINKER_AREA_SIZE))

const char *addr_to_name(unsigned addr)
{
    soinfo *si;

    for(si = solist; si != 0; si = si->next){
        if((addr >= si->base) && (addr < (si->base + si->size))) {
            return si->name;
        }
    }

    if((addr >= LINKER_BASE) && (addr < LINKER_TOP)){
        return "linker";
    }

    return "";
}

/* For a given PC, find the .so that it belongs to.
 * Returns the base address of the .ARM.exidx section
 * for that .so, and the number of 8-byte entries
 * in that section (via *pcount).
 *
 * Intended to be called by libc's __gnu_Unwind_Find_exidx().
 *
 * This function is exposed via dlfcn.c and libdl.so.
 */
#ifdef ANDROID_ARM_LINKER
_Unwind_Ptr dl_unwind_find_exidx(_Unwind_Ptr pc, int *pcount)
{
    soinfo *si;
    unsigned addr = (unsigned)pc;

    if ((addr < LINKER_BASE) || (addr >= LINKER_TOP)) {
        for (si = solist; si != 0; si = si->next){
            if ((addr >= si->base) && (addr < (si->base + si->size))) {
                *pcount = si->ARM_exidx_count;
                return (_Unwind_Ptr)(si->base + (unsigned long)si->ARM_exidx);
            }
        }
    }
   *pcount = 0;
    return NULL;
}
#elif defined(ANDROID_X86_LINKER) || defined(ANDROID_SH_LINKER)
/* Here, we only have to provide a callback to iterate across all the
 * loaded libraries. gcc_eh does the rest. */
int
dl_iterate_phdr(int (*cb)(struct dl_phdr_info *info, size_t size, void *data),
                void *data)
{
    soinfo *si;
    struct dl_phdr_info dl_info;
    int rv = 0;

    for (si = solist; si != NULL; si = si->next) {
        dl_info.dlpi_addr = si->linkmap.l_addr;
        dl_info.dlpi_name = si->linkmap.l_name;
        dl_info.dlpi_phdr = si->phdr;
        dl_info.dlpi_phnum = si->phnum;
        rv = cb(&dl_info, sizeof (struct dl_phdr_info), data);
        if (rv != 0)
            break;
    }
    return rv;
}
#endif

static Elf32_Sym *_elf_lookup(soinfo *si, unsigned hash, const char *name)
{
    Elf32_Sym *s;
    Elf32_Sym *symtab = si->symtab;
    const char *strtab = si->strtab;
    unsigned n;

    TRACE_TYPE(LOOKUP, "%5d SEARCH %s in %s@0x%08x %08x %d\n", pid,
               name, si->name, si->base, hash, hash % si->nbucket);
    n = hash % si->nbucket;

    for(n = si->bucket[hash % si->nbucket]; n != 0; n = si->chain[n]){
        s = symtab + n;
        if(strcmp(strtab + s->st_name, name)) continue;

            /* only concern ourselves with global and weak symbol definitions */
        switch(ELF32_ST_BIND(s->st_info)){
        case STB_GLOBAL:
        case STB_WEAK:
                /* no section == undefined */
            if(s->st_shndx == 0) continue;

            TRACE_TYPE(LOOKUP, "%5d FOUND %s in %s (%08x) %d\n", pid,
                       name, si->name, s->st_value, s->st_size);
            return s;
        }
    }

    return NULL;
}

static unsigned elfhash(const char *_name)
{
    const unsigned char *name = (const unsigned char *) _name;
    unsigned h = 0, g;

    while(*name) {
        h = (h << 4) + *name++;
        g = h & 0xf0000000;
        h ^= g;
        h ^= g >> 24;
    }
    return h;
}

static Elf32_Sym *
_do_lookup(soinfo *si, const char *name, unsigned *base)
{
    unsigned elf_hash = elfhash(name);
    Elf32_Sym *s;
    unsigned *d;
    soinfo *lsi = si;

    /* Look for symbols in the local scope first (the object who is
     * searching). This happens with C++ templates on i386 for some
     * reason.
     *
     * Notes on weak symbols:
     * The ELF specs are ambigious about treatment of weak definitions in
     * dynamic linking.  Some systems return the first definition found
     * and some the first non-weak definition.   This is system dependent.
     * Here we return the first definition found for simplicity.  */
    s = _elf_lookup(si, elf_hash, name);
    if(s != NULL)
        goto done;

    for(d = si->dynamic; *d; d += 2) {
        if(d[0] == DT_NEEDED){
            lsi = (soinfo *)d[1];
            if (!validate_soinfo(lsi)) {
                DL_ERR("%5d bad DT_NEEDED pointer in %s",
                       pid, si->name);
                return NULL;
            }

            DEBUG("%5d %s: looking up %s in %s\n",
                  pid, si->name, name, lsi->name);
<<<<<<< HEAD
            s = _elf_lookup(lsi, elf_hash, name);
            if(s != NULL)
=======
            s = _do_lookup_in_so(lsi, name, &elf_hash);
            if ((s != NULL) && (s->st_shndx != SHN_UNDEF))
>>>>>>> 4ad72f89
                goto done;
        }
    }

#if ALLOW_SYMBOLS_FROM_MAIN
    /* If we are resolving relocations while dlopen()ing a library, it's OK for
     * the library to resolve a symbol that's defined in the executable itself,
     * although this is rare and is generally a bad idea.
     */
    if (somain) {
        lsi = somain;
        DEBUG("%5d %s: looking up %s in executable %s\n",
              pid, si->name, name, lsi->name);
        s = _elf_lookup(lsi, elf_hash, name);
    }
#endif

done:
    if(s != NULL) {
        TRACE_TYPE(LOOKUP, "%5d si %s sym %s s->st_value = 0x%08x, "
                   "found in %s, base = 0x%08x\n",
                   pid, si->name, name, s->st_value, lsi->name, lsi->base);
        *base = lsi->base;
        return s;
    }

    return NULL;
}

/* This is used by dl_sym().  It performs symbol lookup only within the
   specified soinfo object and not in any of its dependencies.
 */
Elf32_Sym *lookup_in_library(soinfo *si, const char *name)
{
    return _elf_lookup(si, elfhash(name), name);
}

/* This is used by dl_sym().  It performs a global symbol lookup.
 */
Elf32_Sym *lookup(const char *name, soinfo **found)
{
    unsigned elf_hash = elfhash(name);
    Elf32_Sym *s = NULL;
    soinfo *si;

    for(si = solist; (s == NULL) && (si != NULL); si = si->next)
    {
        if(si->flags & FLAG_ERROR)
            continue;
        s = _elf_lookup(si, elf_hash, name);
        if (s != NULL) {
            *found = si;
            break;
        }
    }

    if(s != NULL) {
        TRACE_TYPE(LOOKUP, "%5d %s s->st_value = 0x%08x, "
                   "si->base = 0x%08x\n", pid, name, s->st_value, si->base);
        return s;
    }

    return NULL;
}

soinfo *find_containing_library(void *addr)
{
    soinfo *si;

    for(si = solist; si != NULL; si = si->next)
    {
        if((unsigned)addr >= si->base && (unsigned)addr - si->base < si->size) {
            return si;
        }
    }

    return NULL;
}

Elf32_Sym *find_containing_symbol(void *addr, soinfo *si)
{
    unsigned int i;
    unsigned soaddr = (unsigned)addr - si->base;

    /* Search the library's symbol table for any defined symbol which
     * contains this address */
    for(i=0; i<si->nchain; i++) {
        Elf32_Sym *sym = &si->symtab[i];

        if(sym->st_shndx != SHN_UNDEF &&
           soaddr >= sym->st_value &&
           soaddr < sym->st_value + sym->st_size) {
            return sym;
        }
    }

    return NULL;
}

#if 0
static void dump(soinfo *si)
{
    Elf32_Sym *s = si->symtab;
    unsigned n;

    for(n = 0; n < si->nchain; n++) {
        TRACE("%5d %04d> %08x: %02x %04x %08x %08x %s\n", pid, n, s,
               s->st_info, s->st_shndx, s->st_value, s->st_size,
               si->strtab + s->st_name);
        s++;
    }
}
#endif

static const char *sopaths[] = {
    "/system/lib",
    "/lib",
    0
};

static int _open_lib(const char *name)
{
    int fd;
    struct stat filestat;

    if ((stat(name, &filestat) >= 0) && S_ISREG(filestat.st_mode)) {
        if ((fd = open(name, O_RDONLY)) >= 0)
            return fd;
    }

    return -1;
}

static int open_library(const char *name)
{
    int fd;
    char buf[512];
    const char **path;
    int n;

    TRACE("[ %5d opening %s ]\n", pid, name);

    if(name == 0) return -1;
    if(strlen(name) > 256) return -1;

    if ((name[0] == '/') && ((fd = _open_lib(name)) >= 0))
        return fd;

    for (path = ldpaths; *path; path++) {
        n = format_buffer(buf, sizeof(buf), "%s/%s", *path, name);
        if (n < 0 || n >= (int)sizeof(buf)) {
            WARN("Ignoring very long library path: %s/%s\n", *path, name);
            continue;
        }
        if ((fd = _open_lib(buf)) >= 0)
            return fd;
    }
    for (path = sopaths; *path; path++) {
        n = format_buffer(buf, sizeof(buf), "%s/%s", *path, name);
        if (n < 0 || n >= (int)sizeof(buf)) {
            WARN("Ignoring very long library path: %s/%s\n", *path, name);
            continue;
        }
        if ((fd = _open_lib(buf)) >= 0)
            return fd;
    }

    return -1;
}

/* temporary space for holding the first page of the shared lib
 * which contains the elf header (with the pht). */
static unsigned char __header[PAGE_SIZE];

typedef struct {
    long mmap_addr;
    char tag[4]; /* 'P', 'R', 'E', ' ' */
} prelink_info_t;

/* Returns the requested base address if the library is prelinked,
 * and 0 otherwise.  */
static unsigned long
is_prelinked(int fd, const char *name)
{
    off_t sz;
    prelink_info_t info;

    sz = lseek(fd, -sizeof(prelink_info_t), SEEK_END);
    if (sz < 0) {
        DL_ERR("lseek() failed!");
        return 0;
    }

    if (read(fd, &info, sizeof(info)) != sizeof(info)) {
        WARN("Could not read prelink_info_t structure for `%s`\n", name);
        return 0;
    }

    if (strncmp(info.tag, "PRE ", 4)) {
        WARN("`%s` is not a prelinked library\n", name);
        return 0;
    }

    return (unsigned long)info.mmap_addr;
}

/* verify_elf_object
 *      Verifies if the object @ base is a valid ELF object
 *
 * Args:
 *
 * Returns:
 *       0 on success
 *      -1 if no valid ELF object is found @ base.
 */
static int
verify_elf_object(void *base, const char *name)
{
    Elf32_Ehdr *hdr = (Elf32_Ehdr *) base;

    if (hdr->e_ident[EI_MAG0] != ELFMAG0) return -1;
    if (hdr->e_ident[EI_MAG1] != ELFMAG1) return -1;
    if (hdr->e_ident[EI_MAG2] != ELFMAG2) return -1;
    if (hdr->e_ident[EI_MAG3] != ELFMAG3) return -1;

    /* TODO: Should we verify anything else in the header? */

    return 0;
}


/* get_lib_extents
 *      Retrieves the base (*base) address where the ELF object should be
 *      mapped and its overall memory size (*total_sz).
 *
 * Args:
 *      fd: Opened file descriptor for the library
 *      name: The name of the library
 *      _hdr: Pointer to the header page of the library
 *      total_sz: Total size of the memory that should be allocated for
 *                this library
 *
 * Returns:
 *      -1 if there was an error while trying to get the lib extents.
 *         The possible reasons are:
 *             - Could not determine if the library was prelinked.
 *             - The library provided is not a valid ELF object
 *       0 if the library did not request a specific base offset (normal
 *         for non-prelinked libs)
 *     > 0 if the library requests a specific address to be mapped to.
 *         This indicates a pre-linked library.
 */
static unsigned
get_lib_extents(int fd, const char *name, void *__hdr, unsigned *total_sz)
{
    unsigned req_base;
    unsigned min_vaddr = 0xffffffff;
    unsigned max_vaddr = 0;
    unsigned char *_hdr = (unsigned char *)__hdr;
    Elf32_Ehdr *ehdr = (Elf32_Ehdr *)_hdr;
    Elf32_Phdr *phdr;
    int cnt;

    TRACE("[ %5d Computing extents for '%s'. ]\n", pid, name);
    if (verify_elf_object(_hdr, name) < 0) {
        DL_ERR("%5d - %s is not a valid ELF object", pid, name);
        return (unsigned)-1;
    }

    req_base = (unsigned) is_prelinked(fd, name);
    if (req_base == (unsigned)-1)
        return -1;
    else if (req_base != 0) {
        TRACE("[ %5d - Prelinked library '%s' requesting base @ 0x%08x ]\n",
              pid, name, req_base);
    } else {
        TRACE("[ %5d - Non-prelinked library '%s' found. ]\n", pid, name);
    }

    phdr = (Elf32_Phdr *)(_hdr + ehdr->e_phoff);

    /* find the min/max p_vaddrs from all the PT_LOAD segments so we can
     * get the range. */
    for (cnt = 0; cnt < ehdr->e_phnum; ++cnt, ++phdr) {
        if (phdr->p_type == PT_LOAD) {
            if ((phdr->p_vaddr + phdr->p_memsz) > max_vaddr)
                max_vaddr = phdr->p_vaddr + phdr->p_memsz;
            if (phdr->p_vaddr < min_vaddr)
                min_vaddr = phdr->p_vaddr;
        }
    }

    if ((min_vaddr == 0xffffffff) && (max_vaddr == 0)) {
        DL_ERR("%5d - No loadable segments found in %s.", pid, name);
        return (unsigned)-1;
    }

    /* truncate min_vaddr down to page boundary */
    min_vaddr &= ~PAGE_MASK;

    /* round max_vaddr up to the next page */
    max_vaddr = (max_vaddr + PAGE_SIZE - 1) & ~PAGE_MASK;

    *total_sz = (max_vaddr - min_vaddr);
    return (unsigned)req_base;
}

/* alloc_mem_region
 *
 *     This function reserves a chunk of memory to be used for mapping in
 *     the shared library. We reserve the entire memory region here, and
 *     then the rest of the linker will relocate the individual loadable
 *     segments into the correct locations within this memory range.
 *
 * Args:
 *     si->base: The requested base of the allocation. If 0, a sane one will be
 *               chosen in the range LIBBASE <= base < LIBLAST.
 *     si->size: The size of the allocation.
 *
 * Returns:
 *     -1 on failure, and 0 on success.  On success, si->base will contain
 *     the virtual address at which the library will be mapped.
 */

static int reserve_mem_region(soinfo *si)
{
    void *base = mmap((void *)si->base, si->size, PROT_READ | PROT_EXEC,
                      MAP_PRIVATE | MAP_ANONYMOUS, -1, 0);
    if (base == MAP_FAILED) {
        DL_ERR("%5d can NOT map (%sprelinked) library '%s' at 0x%08x "
              "as requested, will try general pool: %d (%s)",
              pid, (si->base ? "" : "non-"), si->name, si->base,
              errno, strerror(errno));
        return -1;
    } else if (base != (void *)si->base) {
        DL_ERR("OOPS: %5d %sprelinked library '%s' mapped at 0x%08x, "
              "not at 0x%08x", pid, (si->base ? "" : "non-"),
              si->name, (unsigned)base, si->base);
        munmap(base, si->size);
        return -1;
    }
    return 0;
}

static int
alloc_mem_region(soinfo *si)
{
    if (si->base) {
        /* Attempt to mmap a prelinked library. */
        si->ba_index = -1;
        return reserve_mem_region(si);
    }

    /* This is not a prelinked library, so we attempt to allocate space
       for it from the buddy allocator, which manages the area between
       LIBBASE and LIBLAST.
    */
    si->ba_index = ba_allocate(&ba_nonprelink, si->size);
    if(si->ba_index >= 0) {
        si->base = ba_start_addr(&ba_nonprelink, si->ba_index);
        PRINT("%5d mapping library '%s' at %08x (index %d) " \
              "through buddy allocator.\n",
              pid, si->name, si->base, si->ba_index);
        if (reserve_mem_region(si) < 0) {
            ba_free(&ba_nonprelink, si->ba_index);
            si->ba_index = -1;
            si->base = 0;
            goto err;
        }
        return 0;
    }

err:
    DL_ERR("OOPS: %5d cannot map library '%s'. no vspace available.",
          pid, si->name);
    return -1;
}

#define MAYBE_MAP_FLAG(x,from,to)    (((x) & (from)) ? (to) : 0)
#define PFLAGS_TO_PROT(x)            (MAYBE_MAP_FLAG((x), PF_X, PROT_EXEC) | \
                                      MAYBE_MAP_FLAG((x), PF_R, PROT_READ) | \
                                      MAYBE_MAP_FLAG((x), PF_W, PROT_WRITE))
/* load_segments
 *
 *     This function loads all the loadable (PT_LOAD) segments into memory
 *     at their appropriate memory offsets off the base address.
 *
 * Args:
 *     fd: Open file descriptor to the library to load.
 *     header: Pointer to a header page that contains the ELF header.
 *             This is needed since we haven't mapped in the real file yet.
 *     si: ptr to soinfo struct describing the shared object.
 *
 * Returns:
 *     0 on success, -1 on failure.
 */
static int
load_segments(int fd, void *header, soinfo *si)
{
    Elf32_Ehdr *ehdr = (Elf32_Ehdr *)header;
    Elf32_Phdr *phdr = (Elf32_Phdr *)((unsigned char *)header + ehdr->e_phoff);
    unsigned char *base = (unsigned char *)si->base;
    int cnt;
    unsigned len;
    unsigned char *tmp;
    unsigned char *pbase;
    unsigned char *extra_base;
    unsigned extra_len;
    unsigned total_sz = 0;

    si->wrprotect_start = 0xffffffff;
    si->wrprotect_end = 0;

    TRACE("[ %5d - Begin loading segments for '%s' @ 0x%08x ]\n",
          pid, si->name, (unsigned)si->base);
    /* Now go through all the PT_LOAD segments and map them into memory
     * at the appropriate locations. */
    for (cnt = 0; cnt < ehdr->e_phnum; ++cnt, ++phdr) {
        if (phdr->p_type == PT_LOAD) {
            DEBUG_DUMP_PHDR(phdr, "PT_LOAD", pid);
            /* we want to map in the segment on a page boundary */
            tmp = base + (phdr->p_vaddr & (~PAGE_MASK));
            /* add the # of bytes we masked off above to the total length. */
            len = phdr->p_filesz + (phdr->p_vaddr & PAGE_MASK);

            TRACE("[ %d - Trying to load segment from '%s' @ 0x%08x "
                  "(0x%08x). p_vaddr=0x%08x p_offset=0x%08x ]\n", pid, si->name,
                  (unsigned)tmp, len, phdr->p_vaddr, phdr->p_offset);
            pbase = mmap(tmp, len, PFLAGS_TO_PROT(phdr->p_flags),
                         MAP_PRIVATE | MAP_FIXED, fd,
                         phdr->p_offset & (~PAGE_MASK));
            if (pbase == MAP_FAILED) {
                DL_ERR("%d failed to map segment from '%s' @ 0x%08x (0x%08x). "
                      "p_vaddr=0x%08x p_offset=0x%08x", pid, si->name,
                      (unsigned)tmp, len, phdr->p_vaddr, phdr->p_offset);
                goto fail;
            }

            /* If 'len' didn't end on page boundary, and it's a writable
             * segment, zero-fill the rest. */
            if ((len & PAGE_MASK) && (phdr->p_flags & PF_W))
                memset((void *)(pbase + len), 0, PAGE_SIZE - (len & PAGE_MASK));

            /* Check to see if we need to extend the map for this segment to
             * cover the diff between filesz and memsz (i.e. for bss).
             *
             *  base           _+---------------------+  page boundary
             *                  .                     .
             *                  |                     |
             *                  .                     .
             *  pbase          _+---------------------+  page boundary
             *                  |                     |
             *                  .                     .
             *  base + p_vaddr _|                     |
             *                  . \          \        .
             *                  . | filesz   |        .
             *  pbase + len    _| /          |        |
             *     <0 pad>      .            .        .
             *  extra_base     _+------------|--------+  page boundary
             *               /  .            .        .
             *               |  .            .        .
             *               |  +------------|--------+  page boundary
             *  extra_len->  |  |            |        |
             *               |  .            | memsz  .
             *               |  .            |        .
             *               \ _|            /        |
             *                  .                     .
             *                  |                     |
             *                 _+---------------------+  page boundary
             */
            tmp = (unsigned char *)(((unsigned)pbase + len + PAGE_SIZE - 1) &
                                    (~PAGE_MASK));
            if (tmp < (base + phdr->p_vaddr + phdr->p_memsz)) {
                extra_len = base + phdr->p_vaddr + phdr->p_memsz - tmp;
                TRACE("[ %5d - Need to extend segment from '%s' @ 0x%08x "
                      "(0x%08x) ]\n", pid, si->name, (unsigned)tmp, extra_len);
                /* map in the extra page(s) as anonymous into the range.
                 * This is probably not necessary as we already mapped in
                 * the entire region previously, but we just want to be
                 * sure. This will also set the right flags on the region
                 * (though we can probably accomplish the same thing with
                 * mprotect).
                 */
                extra_base = mmap((void *)tmp, extra_len,
                                  PFLAGS_TO_PROT(phdr->p_flags),
                                  MAP_PRIVATE | MAP_FIXED | MAP_ANONYMOUS,
                                  -1, 0);
                if (extra_base == MAP_FAILED) {
                    DL_ERR("[ %5d - failed to extend segment from '%s' @ 0x%08x"
                           " (0x%08x) ]", pid, si->name, (unsigned)tmp,
                          extra_len);
                    goto fail;
                }
                /* TODO: Check if we need to memset-0 this region.
                 * Anonymous mappings are zero-filled copy-on-writes, so we
                 * shouldn't need to. */
                TRACE("[ %5d - Segment from '%s' extended @ 0x%08x "
                      "(0x%08x)\n", pid, si->name, (unsigned)extra_base,
                      extra_len);
            }
            /* set the len here to show the full extent of the segment we
             * just loaded, mostly for debugging */
            len = (((unsigned)base + phdr->p_vaddr + phdr->p_memsz +
                    PAGE_SIZE - 1) & (~PAGE_MASK)) - (unsigned)pbase;
            TRACE("[ %5d - Successfully loaded segment from '%s' @ 0x%08x "
                  "(0x%08x). p_vaddr=0x%08x p_offset=0x%08x\n", pid, si->name,
                  (unsigned)pbase, len, phdr->p_vaddr, phdr->p_offset);
            total_sz += len;
            /* Make the section writable just in case we'll have to write to
             * it during relocation (i.e. text segment). However, we will
             * remember what range of addresses should be write protected.
             *
             */
            if (!(phdr->p_flags & PF_W)) {
                if ((unsigned)pbase < si->wrprotect_start)
                    si->wrprotect_start = (unsigned)pbase;
                if (((unsigned)pbase + len) > si->wrprotect_end)
                    si->wrprotect_end = (unsigned)pbase + len;
                mprotect(pbase, len,
                         PFLAGS_TO_PROT(phdr->p_flags) | PROT_WRITE);
            }
        } else if (phdr->p_type == PT_DYNAMIC) {
            DEBUG_DUMP_PHDR(phdr, "PT_DYNAMIC", pid);
            /* this segment contains the dynamic linking information */
            si->dynamic = (unsigned *)(base + phdr->p_vaddr);
        } else {
#ifdef ANDROID_ARM_LINKER
            if (phdr->p_type == PT_ARM_EXIDX) {
                DEBUG_DUMP_PHDR(phdr, "PT_ARM_EXIDX", pid);
                /* exidx entries (used for stack unwinding) are 8 bytes each.
                 */
                si->ARM_exidx = (unsigned *)phdr->p_vaddr;
                si->ARM_exidx_count = phdr->p_memsz / 8;
            }
#endif
        }

    }

    /* Sanity check */
    if (total_sz > si->size) {
        DL_ERR("%5d - Total length (0x%08x) of mapped segments from '%s' is "
              "greater than what was allocated (0x%08x). THIS IS BAD!",
              pid, total_sz, si->name, si->size);
        goto fail;
    }

    TRACE("[ %5d - Finish loading segments for '%s' @ 0x%08x. "
          "Total memory footprint: 0x%08x bytes ]\n", pid, si->name,
          (unsigned)si->base, si->size);
    return 0;

fail:
    /* We can just blindly unmap the entire region even though some things
     * were mapped in originally with anonymous and others could have been
     * been mapped in from the file before we failed. The kernel will unmap
     * all the pages in the range, irrespective of how they got there.
     */
    munmap((void *)si->base, si->size);
    si->flags |= FLAG_ERROR;
    return -1;
}

/* TODO: Implement this to take care of the fact that Android ARM
 * ELF objects shove everything into a single loadable segment that has the
 * write bit set. wr_offset is then used to set non-(data|bss) pages to be
 * non-writable.
 */
#if 0
static unsigned
get_wr_offset(int fd, const char *name, Elf32_Ehdr *ehdr)
{
    Elf32_Shdr *shdr_start;
    Elf32_Shdr *shdr;
    int shdr_sz = ehdr->e_shnum * sizeof(Elf32_Shdr);
    int cnt;
    unsigned wr_offset = 0xffffffff;

    shdr_start = mmap(0, shdr_sz, PROT_READ, MAP_PRIVATE, fd,
                      ehdr->e_shoff & (~PAGE_MASK));
    if (shdr_start == MAP_FAILED) {
        WARN("%5d - Could not read section header info from '%s'. Will not "
             "not be able to determine write-protect offset.\n", pid, name);
        return (unsigned)-1;
    }

    for(cnt = 0, shdr = shdr_start; cnt < ehdr->e_shnum; ++cnt, ++shdr) {
        if ((shdr->sh_type != SHT_NULL) && (shdr->sh_flags & SHF_WRITE) &&
            (shdr->sh_addr < wr_offset)) {
            wr_offset = shdr->sh_addr;
        }
    }

    munmap(shdr_start, shdr_sz);
    return wr_offset;
}
#endif

static soinfo *
load_library(const char *name)
{
    int fd = open_library(name);
    int cnt;
    unsigned ext_sz;
    unsigned req_base;
    const char *bname;
    soinfo *si = NULL;
    Elf32_Ehdr *hdr;

    if(fd == -1) {
        DL_ERR("Library '%s' not found", name);
        return NULL;
    }

    /* We have to read the ELF header to figure out what to do with this image
     */
    if (lseek(fd, 0, SEEK_SET) < 0) {
        DL_ERR("lseek() failed!");
        goto fail;
    }

    if ((cnt = read(fd, &__header[0], PAGE_SIZE)) < 0) {
        DL_ERR("read() failed!");
        goto fail;
    }

    /* Parse the ELF header and get the size of the memory footprint for
     * the library */
    req_base = get_lib_extents(fd, name, &__header[0], &ext_sz);
    if (req_base == (unsigned)-1)
        goto fail;
    TRACE("[ %5d - '%s' (%s) wants base=0x%08x sz=0x%08x ]\n", pid, name,
          (req_base ? "prelinked" : "not pre-linked"), req_base, ext_sz);

    /* Now configure the soinfo struct where we'll store all of our data
     * for the ELF object. If the loading fails, we waste the entry, but
     * same thing would happen if we failed during linking. Configuring the
     * soinfo struct here is a lot more convenient.
     */
    bname = strrchr(name, '/');
    si = alloc_info(bname ? bname + 1 : name);
    if (si == NULL)
        goto fail;

    /* Carve out a chunk of memory where we will map in the individual
     * segments */
    si->base = req_base;
    si->size = ext_sz;
    si->flags = 0;
    si->entry = 0;
    si->dynamic = (unsigned *)-1;
    if (alloc_mem_region(si) < 0)
        goto fail;

    TRACE("[ %5d allocated memory for %s @ %p (0x%08x) ]\n",
          pid, name, (void *)si->base, (unsigned) ext_sz);

    /* Now actually load the library's segments into right places in memory */
    if (load_segments(fd, &__header[0], si) < 0) {
        if (si->ba_index >= 0) {
            ba_free(&ba_nonprelink, si->ba_index);
            si->ba_index = -1;
        }
        goto fail;
    }

    /* this might not be right. Technically, we don't even need this info
     * once we go through 'load_segments'. */
    hdr = (Elf32_Ehdr *)si->base;
    si->phdr = (Elf32_Phdr *)((unsigned char *)si->base + hdr->e_phoff);
    si->phnum = hdr->e_phnum;
    /**/

    close(fd);
    return si;

fail:
    if (si) free_info(si);
    close(fd);
    return NULL;
}

static soinfo *
init_library(soinfo *si)
{
    unsigned wr_offset = 0xffffffff;

    /* At this point we know that whatever is loaded @ base is a valid ELF
     * shared library whose segments are properly mapped in. */
    TRACE("[ %5d init_library base=0x%08x sz=0x%08x name='%s') ]\n",
          pid, si->base, si->size, si->name);

    if (si->base < LIBBASE || si->base >= LIBLAST)
        si->flags |= FLAG_PRELINKED;

    if(link_image(si, wr_offset)) {
            /* We failed to link.  However, we can only restore libbase
            ** if no additional libraries have moved it since we updated it.
            */
        munmap((void *)si->base, si->size);
        return NULL;
    }

    return si;
}

soinfo *find_library(const char *name)
{
    soinfo *si;
    const char *bname = strrchr(name, '/');
    bname = bname ? bname + 1 : name;

    for(si = solist; si != 0; si = si->next){
        if(!strcmp(bname, si->name)) {
            if(si->flags & FLAG_ERROR) {
                DL_ERR("%5d '%s' failed to load previously", pid, bname);
                return NULL;
            }
            if(si->flags & FLAG_LINKED) return si;
            DL_ERR("OOPS: %5d recursive link to '%s'", pid, si->name);
            return NULL;
        }
    }

    TRACE("[ %5d '%s' has not been loaded yet.  Locating...]\n", pid, name);
    si = load_library(name);
    if(si == NULL)
        return NULL;
    return init_library(si);
}

/* TODO: 
 *   notify gdb of unload 
 *   for non-prelinked libraries, find a way to decrement libbase
 */
static void call_destructors(soinfo *si);
unsigned unload_library(soinfo *si)
{
    unsigned *d;
    if (si->refcount == 1) {
        TRACE("%5d unloading '%s'\n", pid, si->name);
        call_destructors(si);

        for(d = si->dynamic; *d; d += 2) {
            if(d[0] == DT_NEEDED){
                soinfo *lsi = (soinfo *)d[1];
                d[1] = 0;
                if (validate_soinfo(lsi)) {
                    TRACE("%5d %s needs to unload %s\n", pid,
                          si->name, lsi->name);
                    unload_library(lsi);
                }
                else
                    DL_ERR("%5d %s: could not unload dependent library",
                           pid, si->name);
            }
        }

        munmap((char *)si->base, si->size);
        if (si->ba_index >= 0) {
            PRINT("%5d releasing library '%s' address space at %08x "\
                  "through buddy allocator.\n",
                  pid, si->name, si->base);
            ba_free(&ba_nonprelink, si->ba_index);
        }
        notify_gdb_of_unload(si);
        free_info(si);
        si->refcount = 0;
    }
    else {
        si->refcount--;
        PRINT("%5d not unloading '%s', decrementing refcount to %d\n",
              pid, si->name, si->refcount);
    }
    return si->refcount;
}

/* TODO: don't use unsigned for addrs below. It works, but is not
 * ideal. They should probably be either uint32_t, Elf32_Addr, or unsigned
 * long.
 */
static int reloc_library(soinfo *si, Elf32_Rel *rel, unsigned count)
{
    Elf32_Sym *symtab = si->symtab;
    const char *strtab = si->strtab;
    Elf32_Sym *s;
    unsigned base;
    Elf32_Rel *start = rel;
    unsigned idx;

    for (idx = 0; idx < count; ++idx) {
        unsigned type = ELF32_R_TYPE(rel->r_info);
        unsigned sym = ELF32_R_SYM(rel->r_info);
        unsigned reloc = (unsigned)(rel->r_offset + si->base);
        unsigned sym_addr = 0;
        char *sym_name = NULL;

        DEBUG("%5d Processing '%s' relocation at index %d\n", pid,
              si->name, idx);
        if(sym != 0) {
            sym_name = (char *)(strtab + symtab[sym].st_name);
            s = _do_lookup(si, sym_name, &base);
            if(s == NULL) {
                /* We only allow an undefined symbol if this is a weak
                   reference..   */
                s = &symtab[sym];
                if (ELF32_ST_BIND(s->st_info) != STB_WEAK) {
                    DL_ERR("%5d cannot locate '%s'...\n", pid, sym_name);
                    return -1;
                }

                /* IHI0044C AAELF 4.5.1.1:

                   Libraries are not searched to resolve weak references.
                   It is not an error for a weak reference to remain
                   unsatisfied.

                   During linking, the value of an undefined weak reference is:
                   - Zero if the relocation type is absolute
                   - The address of the place if the relocation is pc-relative
                   - The address of nominial base address if the relocation
                     type is base-relative.
                  */

                switch (type) {
#if defined(ANDROID_ARM_LINKER)
                case R_ARM_JUMP_SLOT:
                case R_ARM_GLOB_DAT:
                case R_ARM_ABS32:
                case R_ARM_RELATIVE:    /* Don't care. */
                case R_ARM_NONE:        /* Don't care. */
#elif defined(ANDROID_X86_LINKER)
                case R_386_JUMP_SLOT:
                case R_386_GLOB_DAT:
                case R_386_32:
                case R_386_RELATIVE:    /* Dont' care. */
#endif /* ANDROID_*_LINKER */
                    /* sym_addr was initialized to be zero above or relocation
                       code below does not care about value of sym_addr.
                       No need to do anything.  */
                    break;

#if defined(ANDROID_X86_LINKER)
                case R_386_PC32:
                    sym_addr = reloc;
                    break;
#endif /* ANDROID_X86_LINKER */

#if defined(ANDROID_ARM_LINKER)
                case R_ARM_COPY:
                    /* Fall through.  Can't really copy if weak symbol is
                       not found in run-time.  */
#endif /* ANDROID_ARM_LINKER */
                default:
                    DL_ERR("%5d unknown weak reloc type %d @ %p (%d)\n",
                                 pid, type, rel, (int) (rel - start));
                    return -1;
                }
            } else {
                /* We got a definition.  */
#if 0
            if((base == 0) && (si->base != 0)){
                    /* linking from libraries to main image is bad */
                DL_ERR("%5d cannot locate '%s'...",
                       pid, strtab + symtab[sym].st_name);
                return -1;
            }
#endif
                sym_addr = (unsigned)(s->st_value + base);
	    }
            COUNT_RELOC(RELOC_SYMBOL);
        } else {
            s = NULL;
        }

/* TODO: This is ugly. Split up the relocations by arch into
 * different files.
 */
        switch(type){
#if defined(ANDROID_ARM_LINKER)
        case R_ARM_JUMP_SLOT:
            COUNT_RELOC(RELOC_ABSOLUTE);
            MARK(rel->r_offset);
            TRACE_TYPE(RELO, "%5d RELO JMP_SLOT %08x <- %08x %s\n", pid,
                       reloc, sym_addr, sym_name);
            *((unsigned*)reloc) = sym_addr;
            break;
        case R_ARM_GLOB_DAT:
            COUNT_RELOC(RELOC_ABSOLUTE);
            MARK(rel->r_offset);
            TRACE_TYPE(RELO, "%5d RELO GLOB_DAT %08x <- %08x %s\n", pid,
                       reloc, sym_addr, sym_name);
            *((unsigned*)reloc) = sym_addr;
            break;
        case R_ARM_ABS32:
            COUNT_RELOC(RELOC_ABSOLUTE);
            MARK(rel->r_offset);
            TRACE_TYPE(RELO, "%5d RELO ABS %08x <- %08x %s\n", pid,
                       reloc, sym_addr, sym_name);
            *((unsigned*)reloc) += sym_addr;
            break;
        case R_ARM_REL32:
            COUNT_RELOC(RELOC_RELATIVE);
            MARK(rel->r_offset);
            TRACE_TYPE(RELO, "%5d RELO REL32 %08x <- %08x - %08x %s\n", pid,
                       reloc, sym_addr, rel->r_offset, sym_name);
            *((unsigned*)reloc) += sym_addr - rel->r_offset;
            break;
#elif defined(ANDROID_X86_LINKER)
        case R_386_JUMP_SLOT:
            COUNT_RELOC(RELOC_ABSOLUTE);
            MARK(rel->r_offset);
            TRACE_TYPE(RELO, "%5d RELO JMP_SLOT %08x <- %08x %s\n", pid,
                       reloc, sym_addr, sym_name);
            *((unsigned*)reloc) = sym_addr;
            break;
        case R_386_GLOB_DAT:
            COUNT_RELOC(RELOC_ABSOLUTE);
            MARK(rel->r_offset);
            TRACE_TYPE(RELO, "%5d RELO GLOB_DAT %08x <- %08x %s\n", pid,
                       reloc, sym_addr, sym_name);
            *((unsigned*)reloc) = sym_addr;
            break;
#endif /* ANDROID_*_LINKER */

#if defined(ANDROID_ARM_LINKER)
        case R_ARM_RELATIVE:
#elif defined(ANDROID_X86_LINKER)
        case R_386_RELATIVE:
#endif /* ANDROID_*_LINKER */
            COUNT_RELOC(RELOC_RELATIVE);
            MARK(rel->r_offset);
            if(sym){
                DL_ERR("%5d odd RELATIVE form...", pid);
                return -1;
            }
            TRACE_TYPE(RELO, "%5d RELO RELATIVE %08x <- +%08x\n", pid,
                       reloc, si->base);
            *((unsigned*)reloc) += si->base;
            break;

#if defined(ANDROID_X86_LINKER)
        case R_386_32:
            COUNT_RELOC(RELOC_RELATIVE);
            MARK(rel->r_offset);

            TRACE_TYPE(RELO, "%5d RELO R_386_32 %08x <- +%08x %s\n", pid,
                       reloc, sym_addr, sym_name);
            *((unsigned *)reloc) += (unsigned)sym_addr;
            break;

        case R_386_PC32:
            COUNT_RELOC(RELOC_RELATIVE);
            MARK(rel->r_offset);
            TRACE_TYPE(RELO, "%5d RELO R_386_PC32 %08x <- "
                       "+%08x (%08x - %08x) %s\n", pid, reloc,
                       (sym_addr - reloc), sym_addr, reloc, sym_name);
            *((unsigned *)reloc) += (unsigned)(sym_addr - reloc);
            break;
#endif /* ANDROID_X86_LINKER */

#ifdef ANDROID_ARM_LINKER
        case R_ARM_COPY:
            COUNT_RELOC(RELOC_COPY);
            MARK(rel->r_offset);
            TRACE_TYPE(RELO, "%5d RELO %08x <- %d @ %08x %s\n", pid,
                       reloc, s->st_size, sym_addr, sym_name);
            memcpy((void*)reloc, (void*)sym_addr, s->st_size);
            break;
        case R_ARM_NONE:
            break;
#endif /* ANDROID_ARM_LINKER */

        default:
            DL_ERR("%5d unknown reloc type %d @ %p (%d)",
                  pid, type, rel, (int) (rel - start));
            return -1;
        }
        rel++;
    }
    return 0;
}

#if defined(ANDROID_SH_LINKER)
static int reloc_library_a(soinfo *si, Elf32_Rela *rela, unsigned count)
{
    Elf32_Sym *symtab = si->symtab;
    const char *strtab = si->strtab;
    Elf32_Sym *s;
    unsigned base;
    Elf32_Rela *start = rela;
    unsigned idx;

    for (idx = 0; idx < count; ++idx) {
        unsigned type = ELF32_R_TYPE(rela->r_info);
        unsigned sym = ELF32_R_SYM(rela->r_info);
        unsigned reloc = (unsigned)(rela->r_offset + si->base);
        unsigned sym_addr = 0;
        char *sym_name = NULL;

        DEBUG("%5d Processing '%s' relocation at index %d\n", pid,
              si->name, idx);
        if(sym != 0) {
            sym_name = (char *)(strtab + symtab[sym].st_name);
            s = _do_lookup(si, sym_name, &base);
            if(s == 0) {
                DL_ERR("%5d cannot locate '%s'...", pid, sym_name);
                return -1;
            }
#if 0
            if((base == 0) && (si->base != 0)){
                    /* linking from libraries to main image is bad */
                DL_ERR("%5d cannot locate '%s'...",
                       pid, strtab + symtab[sym].st_name);
                return -1;
            }
#endif
            if ((s->st_shndx == SHN_UNDEF) && (s->st_value != 0)) {
                DL_ERR("%5d In '%s', shndx=%d && value=0x%08x. We do not "
                      "handle this yet", pid, si->name, s->st_shndx,
                      s->st_value);
                return -1;
            }
            sym_addr = (unsigned)(s->st_value + base);
            COUNT_RELOC(RELOC_SYMBOL);
        } else {
            s = 0;
        }

/* TODO: This is ugly. Split up the relocations by arch into
 * different files.
 */
        switch(type){
        case R_SH_JUMP_SLOT:
            COUNT_RELOC(RELOC_ABSOLUTE);
            MARK(rela->r_offset);
            TRACE_TYPE(RELO, "%5d RELO JMP_SLOT %08x <- %08x %s\n", pid,
                       reloc, sym_addr, sym_name);
            *((unsigned*)reloc) = sym_addr;
            break;
        case R_SH_GLOB_DAT:
            COUNT_RELOC(RELOC_ABSOLUTE);
            MARK(rela->r_offset);
            TRACE_TYPE(RELO, "%5d RELO GLOB_DAT %08x <- %08x %s\n", pid,
                       reloc, sym_addr, sym_name);
            *((unsigned*)reloc) = sym_addr;
            break;
        case R_SH_DIR32:
            COUNT_RELOC(RELOC_ABSOLUTE);
            MARK(rela->r_offset);
            TRACE_TYPE(RELO, "%5d RELO DIR32 %08x <- %08x %s\n", pid,
                       reloc, sym_addr, sym_name);
            *((unsigned*)reloc) += sym_addr;
            break;
        case R_SH_RELATIVE:
            COUNT_RELOC(RELOC_RELATIVE);
            MARK(rela->r_offset);
            if(sym){
                DL_ERR("%5d odd RELATIVE form...", pid);
                return -1;
            }
            TRACE_TYPE(RELO, "%5d RELO RELATIVE %08x <- +%08x\n", pid,
                       reloc, si->base);
            *((unsigned*)reloc) += si->base;
            break;

        default:
            DL_ERR("%5d unknown reloc type %d @ %p (%d)",
                  pid, type, rela, (int) (rela - start));
            return -1;
        }
        rela++;
    }
    return 0;
}
#endif /* ANDROID_SH_LINKER */


/* Please read the "Initialization and Termination functions" functions.
 * of the linker design note in bionic/linker/README.TXT to understand
 * what the following code is doing.
 *
 * The important things to remember are:
 *
 *   DT_PREINIT_ARRAY must be called first for executables, and should
 *   not appear in shared libraries.
 *
 *   DT_INIT should be called before DT_INIT_ARRAY if both are present
 *
 *   DT_FINI should be called after DT_FINI_ARRAY if both are present
 *
 *   DT_FINI_ARRAY must be parsed in reverse order.
 */

static void call_array(unsigned *ctor, int count, int reverse)
{
    int n, inc = 1;

    if (reverse) {
        ctor += (count-1);
        inc   = -1;
    }

    for(n = count; n > 0; n--) {
        TRACE("[ %5d Looking at %s *0x%08x == 0x%08x ]\n", pid,
              reverse ? "dtor" : "ctor",
              (unsigned)ctor, (unsigned)*ctor);
        void (*func)() = (void (*)()) *ctor;
        ctor += inc;
        if(((int) func == 0) || ((int) func == -1)) continue;
        TRACE("[ %5d Calling func @ 0x%08x ]\n", pid, (unsigned)func);
        func();
    }
}

static void call_constructors(soinfo *si)
{
    if (si->flags & FLAG_EXE) {
        TRACE("[ %5d Calling preinit_array @ 0x%08x [%d] for '%s' ]\n",
              pid, (unsigned)si->preinit_array, si->preinit_array_count,
              si->name);
        call_array(si->preinit_array, si->preinit_array_count, 0);
        TRACE("[ %5d Done calling preinit_array for '%s' ]\n", pid, si->name);
    } else {
        if (si->preinit_array) {
            DL_ERR("%5d Shared library '%s' has a preinit_array table @ 0x%08x."
                   " This is INVALID.", pid, si->name,
                   (unsigned)si->preinit_array);
        }
    }

    if (si->init_func) {
        TRACE("[ %5d Calling init_func @ 0x%08x for '%s' ]\n", pid,
              (unsigned)si->init_func, si->name);
        si->init_func();
        TRACE("[ %5d Done calling init_func for '%s' ]\n", pid, si->name);
    }

    if (si->init_array) {
        TRACE("[ %5d Calling init_array @ 0x%08x [%d] for '%s' ]\n", pid,
              (unsigned)si->init_array, si->init_array_count, si->name);
        call_array(si->init_array, si->init_array_count, 0);
        TRACE("[ %5d Done calling init_array for '%s' ]\n", pid, si->name);
    }
}


static void call_destructors(soinfo *si)
{
    if (si->fini_array) {
        TRACE("[ %5d Calling fini_array @ 0x%08x [%d] for '%s' ]\n", pid,
              (unsigned)si->fini_array, si->fini_array_count, si->name);
        call_array(si->fini_array, si->fini_array_count, 1);
        TRACE("[ %5d Done calling fini_array for '%s' ]\n", pid, si->name);
    }

    if (si->fini_func) {
        TRACE("[ %5d Calling fini_func @ 0x%08x for '%s' ]\n", pid,
              (unsigned)si->fini_func, si->name);
        si->fini_func();
        TRACE("[ %5d Done calling fini_func for '%s' ]\n", pid, si->name);
    }
}

/* Force any of the closed stdin, stdout and stderr to be associated with
   /dev/null. */
static int nullify_closed_stdio (void)
{
    int dev_null, i, status;
    int return_value = 0;

    dev_null = open("/dev/null", O_RDWR);
    if (dev_null < 0) {
        DL_ERR("Cannot open /dev/null.");
        return -1;
    }
    TRACE("[ %5d Opened /dev/null file-descriptor=%d]\n", pid, dev_null);

    /* If any of the stdio file descriptors is valid and not associated
       with /dev/null, dup /dev/null to it.  */
    for (i = 0; i < 3; i++) {
        /* If it is /dev/null already, we are done. */
        if (i == dev_null)
            continue;

        TRACE("[ %5d Nullifying stdio file descriptor %d]\n", pid, i);
        /* The man page of fcntl does not say that fcntl(..,F_GETFL)
           can be interrupted but we do this just to be safe. */
        do {
          status = fcntl(i, F_GETFL);
        } while (status < 0 && errno == EINTR);

        /* If file is openned, we are good. */
        if (status >= 0)
          continue;

        /* The only error we allow is that the file descriptor does not
           exist, in which case we dup /dev/null to it. */
        if (errno != EBADF) {
            DL_ERR("nullify_stdio: unhandled error %s", strerror(errno));
            return_value = -1;
            continue;
        }

        /* Try dupping /dev/null to this stdio file descriptor and
           repeat if there is a signal.  Note that any errors in closing
           the stdio descriptor are lost.  */
        do {
            status = dup2(dev_null, i);
        } while (status < 0 && errno == EINTR);

        if (status < 0) {
            DL_ERR("nullify_stdio: dup2 error %s", strerror(errno));
            return_value = -1;
            continue;
        }
    }

    /* If /dev/null is not one of the stdio file descriptors, close it. */
    if (dev_null > 2) {
        TRACE("[ %5d Closing /dev/null file-descriptor=%d]\n", pid, dev_null);
        do {
            status = close(dev_null);
        } while (status < 0 && errno == EINTR);

        if (status < 0) {
            DL_ERR("nullify_stdio: close error %s", strerror(errno));
            return_value = -1;
        }
    }

    return return_value;
}

static int link_image(soinfo *si, unsigned wr_offset)
{
    unsigned *d;
    Elf32_Phdr *phdr = si->phdr;
    int phnum = si->phnum;

    INFO("[ %5d linking %s ]\n", pid, si->name);
    DEBUG("%5d si->base = 0x%08x si->flags = 0x%08x\n", pid,
          si->base, si->flags);

    if (si->flags & FLAG_EXE) {
        /* Locate the needed program segments (DYNAMIC/ARM_EXIDX) for
         * linkage info if this is the executable. If this was a
         * dynamic lib, that would have been done at load time.
         *
         * TODO: It's unfortunate that small pieces of this are
         * repeated from the load_library routine. Refactor this just
         * slightly to reuse these bits.
         */
        si->size = 0;
        for(; phnum > 0; --phnum, ++phdr) {
#ifdef ANDROID_ARM_LINKER
            if(phdr->p_type == PT_ARM_EXIDX) {
                /* exidx entries (used for stack unwinding) are 8 bytes each.
                 */
                si->ARM_exidx = (unsigned *)phdr->p_vaddr;
                si->ARM_exidx_count = phdr->p_memsz / 8;
            }
#endif
            if (phdr->p_type == PT_LOAD) {
                /* For the executable, we use the si->size field only in 
                   dl_unwind_find_exidx(), so the meaning of si->size 
                   is not the size of the executable; it is the last 
                   virtual address of the loadable part of the executable;
                   since si->base == 0 for an executable, we use the
                   range [0, si->size) to determine whether a PC value 
                   falls within the executable section.  Of course, if
                   a value is below phdr->p_vaddr, it's not in the 
                   executable section, but a) we shouldn't be asking for
                   such a value anyway, and b) if we have to provide
                   an EXIDX for such a value, then the executable's
                   EXIDX is probably the better choice.
                */
                DEBUG_DUMP_PHDR(phdr, "PT_LOAD", pid);
                if (phdr->p_vaddr + phdr->p_memsz > si->size)
                    si->size = phdr->p_vaddr + phdr->p_memsz;
                /* try to remember what range of addresses should be write
                 * protected */
                if (!(phdr->p_flags & PF_W)) {
                    unsigned _end;

                    if (phdr->p_vaddr < si->wrprotect_start)
                        si->wrprotect_start = phdr->p_vaddr;
                    _end = (((phdr->p_vaddr + phdr->p_memsz + PAGE_SIZE - 1) &
                             (~PAGE_MASK)));
                    if (_end > si->wrprotect_end)
                        si->wrprotect_end = _end;
                }
            } else if (phdr->p_type == PT_DYNAMIC) {
                if (si->dynamic != (unsigned *)-1) {
                    DL_ERR("%5d multiple PT_DYNAMIC segments found in '%s'. "
                          "Segment at 0x%08x, previously one found at 0x%08x",
                          pid, si->name, si->base + phdr->p_vaddr,
                          (unsigned)si->dynamic);
                    goto fail;
                }
                DEBUG_DUMP_PHDR(phdr, "PT_DYNAMIC", pid);
                si->dynamic = (unsigned *) (si->base + phdr->p_vaddr);
            }
        }
    }

    if (si->dynamic == (unsigned *)-1) {
        DL_ERR("%5d missing PT_DYNAMIC?!", pid);
        goto fail;
    }

    DEBUG("%5d dynamic = %p\n", pid, si->dynamic);

    /* extract useful information from dynamic section */
    for(d = si->dynamic; *d; d++){
        DEBUG("%5d d = %p, d[0] = 0x%08x d[1] = 0x%08x\n", pid, d, d[0], d[1]);
        switch(*d++){
        case DT_HASH:
            si->nbucket = ((unsigned *) (si->base + *d))[0];
            si->nchain = ((unsigned *) (si->base + *d))[1];
            si->bucket = (unsigned *) (si->base + *d + 8);
            si->chain = (unsigned *) (si->base + *d + 8 + si->nbucket * 4);
            break;
        case DT_STRTAB:
            si->strtab = (const char *) (si->base + *d);
            break;
        case DT_SYMTAB:
            si->symtab = (Elf32_Sym *) (si->base + *d);
            break;
#if !defined(ANDROID_SH_LINKER)
        case DT_PLTREL:
            if(*d != DT_REL) {
                DL_ERR("DT_RELA not supported");
                goto fail;
            }
            break;
#endif
#ifdef ANDROID_SH_LINKER
        case DT_JMPREL:
            si->plt_rela = (Elf32_Rela*) (si->base + *d);
            break;
        case DT_PLTRELSZ:
            si->plt_rela_count = *d / sizeof(Elf32_Rela);
            break;
#else
        case DT_JMPREL:
            si->plt_rel = (Elf32_Rel*) (si->base + *d);
            break;
        case DT_PLTRELSZ:
            si->plt_rel_count = *d / 8;
            break;
#endif
        case DT_REL:
            si->rel = (Elf32_Rel*) (si->base + *d);
            break;
        case DT_RELSZ:
            si->rel_count = *d / 8;
            break;
#ifdef ANDROID_SH_LINKER
        case DT_RELASZ:
            si->rela_count = *d / sizeof(Elf32_Rela);
             break;
#endif
        case DT_PLTGOT:
            /* Save this in case we decide to do lazy binding. We don't yet. */
            si->plt_got = (unsigned *)(si->base + *d);
            break;
        case DT_DEBUG:
            // Set the DT_DEBUG entry to the addres of _r_debug for GDB
            *d = (int) &_r_debug;
            break;
#ifdef ANDROID_SH_LINKER
        case DT_RELA:
            si->rela = (Elf32_Rela *) (si->base + *d);
            break;
#else
         case DT_RELA:
            DL_ERR("%5d DT_RELA not supported", pid);
            goto fail;
#endif
        case DT_INIT:
            si->init_func = (void (*)(void))(si->base + *d);
            DEBUG("%5d %s constructors (init func) found at %p\n",
                  pid, si->name, si->init_func);
            break;
        case DT_FINI:
            si->fini_func = (void (*)(void))(si->base + *d);
            DEBUG("%5d %s destructors (fini func) found at %p\n",
                  pid, si->name, si->fini_func);
            break;
        case DT_INIT_ARRAY:
            si->init_array = (unsigned *)(si->base + *d);
            DEBUG("%5d %s constructors (init_array) found at %p\n",
                  pid, si->name, si->init_array);
            break;
        case DT_INIT_ARRAYSZ:
            si->init_array_count = ((unsigned)*d) / sizeof(Elf32_Addr);
            break;
        case DT_FINI_ARRAY:
            si->fini_array = (unsigned *)(si->base + *d);
            DEBUG("%5d %s destructors (fini_array) found at %p\n",
                  pid, si->name, si->fini_array);
            break;
        case DT_FINI_ARRAYSZ:
            si->fini_array_count = ((unsigned)*d) / sizeof(Elf32_Addr);
            break;
        case DT_PREINIT_ARRAY:
            si->preinit_array = (unsigned *)(si->base + *d);
            DEBUG("%5d %s constructors (preinit_array) found at %p\n",
                  pid, si->name, si->preinit_array);
            break;
        case DT_PREINIT_ARRAYSZ:
            si->preinit_array_count = ((unsigned)*d) / sizeof(Elf32_Addr);
            break;
        case DT_TEXTREL:
            /* TODO: make use of this. */
            /* this means that we might have to write into where the text
             * segment was loaded during relocation... Do something with
             * it.
             */
            DEBUG("%5d Text segment should be writable during relocation.\n",
                  pid);
            break;
        }
    }

    DEBUG("%5d si->base = 0x%08x, si->strtab = %p, si->symtab = %p\n", 
           pid, si->base, si->strtab, si->symtab);

    if((si->strtab == 0) || (si->symtab == 0)) {
        DL_ERR("%5d missing essential tables", pid);
        goto fail;
    }

    for(d = si->dynamic; *d; d += 2) {
        if(d[0] == DT_NEEDED){
            DEBUG("%5d %s needs %s\n", pid, si->name, si->strtab + d[1]);
            soinfo *lsi = find_library(si->strtab + d[1]);
            if(lsi == 0) {
                strlcpy(tmp_err_buf, linker_get_error(), sizeof(tmp_err_buf));
                DL_ERR("%5d could not load needed library '%s' for '%s' (%s)",
                       pid, si->strtab + d[1], si->name, tmp_err_buf);
                goto fail;
            }
            /* Save the soinfo of the loaded DT_NEEDED library in the payload
               of the DT_NEEDED entry itself, so that we can retrieve the
               soinfo directly later from the dynamic segment.  This is a hack,
               but it allows us to map from DT_NEEDED to soinfo efficiently
               later on when we resolve relocations, trying to look up a symgol
               with dlsym().
            */
            d[1] = (unsigned)lsi;
            lsi->refcount++;
        }
    }

    if(si->plt_rel) {
        DEBUG("[ %5d relocating %s plt ]\n", pid, si->name );
        if(reloc_library(si, si->plt_rel, si->plt_rel_count))
            goto fail;
    }
    if(si->rel) {
        DEBUG("[ %5d relocating %s ]\n", pid, si->name );
        if(reloc_library(si, si->rel, si->rel_count))
            goto fail;
    }

#ifdef ANDROID_SH_LINKER
    if(si->plt_rela) {
        DEBUG("[ %5d relocating %s plt ]\n", pid, si->name );
        if(reloc_library_a(si, si->plt_rela, si->plt_rela_count))
            goto fail;
    }
    if(si->rela) {
        DEBUG("[ %5d relocating %s ]\n", pid, si->name );
        if(reloc_library_a(si, si->rela, si->rela_count))
            goto fail;
    }
#endif /* ANDROID_SH_LINKER */

    si->flags |= FLAG_LINKED;
    DEBUG("[ %5d finished linking %s ]\n", pid, si->name);

#if 0
    /* This is the way that the old dynamic linker did protection of
     * non-writable areas. It would scan section headers and find where
     * .text ended (rather where .data/.bss began) and assume that this is
     * the upper range of the non-writable area. This is too coarse,
     * and is kept here for reference until we fully move away from single
     * segment elf objects. See the code in get_wr_offset (also #if'd 0)
     * that made this possible.
     */
    if(wr_offset < 0xffffffff){
        mprotect((void*) si->base, wr_offset, PROT_READ | PROT_EXEC);
    }
#else
    /* TODO: Verify that this does the right thing in all cases, as it
     * presently probably does not. It is possible that an ELF image will
     * come with multiple read-only segments. What we ought to do is scan
     * the program headers again and mprotect all the read-only segments.
     * To prevent re-scanning the program header, we would have to build a
     * list of loadable segments in si, and then scan that instead. */
    if (si->wrprotect_start != 0xffffffff && si->wrprotect_end != 0) {
        mprotect((void *)si->wrprotect_start,
                 si->wrprotect_end - si->wrprotect_start,
                 PROT_READ | PROT_EXEC);
    }
#endif

    /* If this is a SET?ID program, dup /dev/null to opened stdin,
       stdout and stderr to close a security hole described in:

    ftp://ftp.freebsd.org/pub/FreeBSD/CERT/advisories/FreeBSD-SA-02:23.stdio.asc

     */
    if (getuid() != geteuid() || getgid() != getegid())
        nullify_closed_stdio ();
    call_constructors(si);
    notify_gdb_of_load(si);
    return 0;

fail:
    DL_ERR("failed to link %s\n", si->name);
    si->flags |= FLAG_ERROR;
    return -1;
}

static void parse_library_path(char *path, char *delim)
{
    size_t len;
    char *ldpaths_bufp = ldpaths_buf;
    int i = 0;

    len = strlcpy(ldpaths_buf, path, sizeof(ldpaths_buf));

    while (i < LDPATH_MAX && (ldpaths[i] = strsep(&ldpaths_bufp, delim))) {
        if (*ldpaths[i] != '\0')
            ++i;
    }

    /* Forget the last path if we had to truncate; this occurs if the 2nd to
     * last char isn't '\0' (i.e. not originally a delim). */
    if (i > 0 && len >= sizeof(ldpaths_buf) &&
            ldpaths_buf[sizeof(ldpaths_buf) - 2] != '\0') {
        ldpaths[i - 1] = NULL;
    } else {
        ldpaths[i] = NULL;
    }
}

int main(int argc, char **argv)
{
    return 0;
}

#define ANDROID_TLS_SLOTS  BIONIC_TLS_SLOTS

static void * __tls_area[ANDROID_TLS_SLOTS];

unsigned __linker_init(unsigned **elfdata)
{
    static soinfo linker_soinfo;

    int argc = (int) *elfdata;
    char **argv = (char**) (elfdata + 1);
    unsigned *vecs = (unsigned*) (argv + argc + 1);
    soinfo *si;
    struct link_map * map;
    char *ldpath_env = NULL;

    /* Setup a temporary TLS area that is used to get a working
     * errno for system calls.
     */
    __set_tls(__tls_area);

    pid = getpid();

#if TIMING
    struct timeval t0, t1;
    gettimeofday(&t0, 0);
#endif

    /* NOTE: we store the elfdata pointer on a special location
     *       of the temporary TLS area in order to pass it to
     *       the C Library's runtime initializer.
     *
     *       The initializer must clear the slot and reset the TLS
     *       to point to a different location to ensure that no other
     *       shared library constructor can access it.
     */
    __tls_area[TLS_SLOT_BIONIC_PREINIT] = elfdata;

    debugger_init();

        /* skip past the environment */
    while(vecs[0] != 0) {
        if(!strncmp((char*) vecs[0], "DEBUG=", 6)) {
            debug_verbosity = atoi(((char*) vecs[0]) + 6);
        } else if(!strncmp((char*) vecs[0], "LD_LIBRARY_PATH=", 16)) {
            ldpath_env = (char*) vecs[0] + 16;
        }
        vecs++;
    }
    vecs++;

    INFO("[ android linker & debugger ]\n");
    DEBUG("%5d elfdata @ 0x%08x\n", pid, (unsigned)elfdata);

    si = alloc_info(argv[0]);
    if(si == 0) {
        exit(-1);
    }

        /* bootstrap the link map, the main exe always needs to be first */
    si->flags |= FLAG_EXE;
    map = &(si->linkmap);

    map->l_addr = 0;
    map->l_name = argv[0];
    map->l_prev = NULL;
    map->l_next = NULL;

    _r_debug.r_map = map;
    r_debug_tail = map;

        /* gdb expects the linker to be in the debug shared object list,
         * and we need to make sure that the reported load address is zero.
         * Without this, gdb gets the wrong idea of where rtld_db_dlactivity()
         * is.  Don't use alloc_info(), because the linker shouldn't
         * be on the soinfo list.
         */
    strcpy((char*) linker_soinfo.name, "/system/bin/linker");
    linker_soinfo.flags = 0;
    linker_soinfo.base = 0;     // This is the important part; must be zero.
    insert_soinfo_into_debug_map(&linker_soinfo);

        /* extract information passed from the kernel */
    while(vecs[0] != 0){
        switch(vecs[0]){
        case AT_PHDR:
            si->phdr = (Elf32_Phdr*) vecs[1];
            break;
        case AT_PHNUM:
            si->phnum = (int) vecs[1];
            break;
        case AT_ENTRY:
            si->entry = vecs[1];
            break;
        }
        vecs += 2;
    }

    ba_init(&ba_nonprelink);

    si->base = 0;
    si->dynamic = (unsigned *)-1;
    si->wrprotect_start = 0xffffffff;
    si->wrprotect_end = 0;

        /* Use LD_LIBRARY_PATH if we aren't setuid/setgid */
    if (ldpath_env && getuid() == geteuid() && getgid() == getegid())
        parse_library_path(ldpath_env, ":");

    if(link_image(si, 0)) {
        char errmsg[] = "CANNOT LINK EXECUTABLE\n";
        write(2, __linker_dl_err_buf, strlen(__linker_dl_err_buf));
        write(2, errmsg, sizeof(errmsg));
        exit(-1);
    }

#if ALLOW_SYMBOLS_FROM_MAIN
    /* Set somain after we've loaded all the libraries in order to prevent
     * linking of symbols back to the main image, which is not set up at that
     * point yet.
     */
    somain = si;
#endif

#if TIMING
    gettimeofday(&t1,NULL);
    PRINT("LINKER TIME: %s: %d microseconds\n", argv[0], (int) (
               (((long long)t1.tv_sec * 1000000LL) + (long long)t1.tv_usec) -
               (((long long)t0.tv_sec * 1000000LL) + (long long)t0.tv_usec)
               ));
#endif
#if STATS
    PRINT("RELO STATS: %s: %d abs, %d rel, %d copy, %d symbol\n", argv[0],
           linker_stats.reloc[RELOC_ABSOLUTE],
           linker_stats.reloc[RELOC_RELATIVE],
           linker_stats.reloc[RELOC_COPY],
           linker_stats.reloc[RELOC_SYMBOL]);
#endif
#if COUNT_PAGES
    {
        unsigned n;
        unsigned i;
        unsigned count = 0;
        for(n = 0; n < 4096; n++){
            if(bitmask[n]){
                unsigned x = bitmask[n];
                for(i = 0; i < 8; i++){
                    if(x & 1) count++;
                    x >>= 1;
                }
            }
        }
        PRINT("PAGES MODIFIED: %s: %d (%dKB)\n", argv[0], count, count * 4);
    }
#endif

#if TIMING || STATS || COUNT_PAGES
    fflush(stdout);
#endif

    TRACE("[ %5d Ready to execute '%s' @ 0x%08x ]\n", pid, si->name,
          si->entry);
    return si->entry;
}<|MERGE_RESOLUTION|>--- conflicted
+++ resolved
@@ -468,13 +468,8 @@
 
             DEBUG("%5d %s: looking up %s in %s\n",
                   pid, si->name, name, lsi->name);
-<<<<<<< HEAD
             s = _elf_lookup(lsi, elf_hash, name);
-            if(s != NULL)
-=======
-            s = _do_lookup_in_so(lsi, name, &elf_hash);
             if ((s != NULL) && (s->st_shndx != SHN_UNDEF))
->>>>>>> 4ad72f89
                 goto done;
         }
     }
