--- conflicted
+++ resolved
@@ -1,133 +1,3 @@
 LOCAL_PATH := $(call my-dir)
 
-<<<<<<< HEAD
-include $(CLEAR_VARS)
-LOCAL_CLANG := true
-
-LOCAL_MODULE := liblinker_malloc
-
-LOCAL_SRC_FILES := \
-    linker_allocator.cpp \
-    linker_memory.cpp
-
-# We need to access Bionic private headers in the linker.
-LOCAL_CFLAGS += -I$(LOCAL_PATH)/../libc/
-
-include $(BUILD_STATIC_LIBRARY)
-
-include $(CLEAR_VARS)
-
-LOCAL_CLANG := true
-
-LOCAL_SRC_FILES := \
-    dlfcn.cpp \
-    linker.cpp \
-    linker_block_allocator.cpp \
-    linker_dlwarning.cpp \
-    linker_gdb_support.cpp \
-    linker_libc_support.c \
-    linker_logger.cpp \
-    linker_mapped_file_fragment.cpp \
-    linker_phdr.cpp \
-    linker_sdk_versions.cpp \
-    linker_utils.cpp \
-    rt.cpp \
-
-LOCAL_SRC_FILES_arm     := arch/arm/begin.S
-LOCAL_SRC_FILES_arm64   := arch/arm64/begin.S
-LOCAL_SRC_FILES_x86     := arch/x86/begin.c
-LOCAL_SRC_FILES_x86_64  := arch/x86_64/begin.S
-LOCAL_SRC_FILES_mips    := arch/mips/begin.S linker_mips.cpp
-LOCAL_SRC_FILES_mips64  := arch/mips64/begin.S linker_mips.cpp
-
-# -shared is used to overwrite the -Bstatic and -static
-# flags triggered by LOCAL_FORCE_STATIC_EXECUTABLE.
-# This dynamic linker is actually a shared object linked with static libraries.
-LOCAL_LDFLAGS := \
-    -shared \
-    -Wl,-Bsymbolic \
-    -Wl,--exclude-libs,ALL \
-
-LOCAL_CFLAGS += \
-    -fno-stack-protector \
-    -Wstrict-overflow=5 \
-    -fvisibility=hidden \
-    -Wall -Wextra -Wunused -Werror \
-
-LOCAL_CFLAGS_arm += -D__work_around_b_24465209__
-LOCAL_CFLAGS_x86 += -D__work_around_b_24465209__
-
-LOCAL_CONLYFLAGS += \
-    -std=gnu99 \
-
-LOCAL_CPPFLAGS += \
-    -Wold-style-cast \
-
-ifeq ($(TARGET_IS_64_BIT),true)
-LOCAL_CPPFLAGS += -DTARGET_IS_64_BIT
-endif
-
-# We need to access Bionic private headers in the linker.
-LOCAL_CFLAGS += -I$(LOCAL_PATH)/../libc/
-
-# we don't want crtbegin.o (because we have begin.o), so unset it
-# just for this module
-LOCAL_NO_CRT := true
-# TODO: split out the asflags.
-LOCAL_ASFLAGS := $(LOCAL_CFLAGS)
-
-LOCAL_ADDITIONAL_DEPENDENCIES := $(LOCAL_PATH)/Android.mk
-
-LOCAL_STATIC_LIBRARIES := \
-    libc_nomalloc \
-    libziparchive \
-    libutils \
-    libbase \
-    libz \
-    liblog \
-    libdebuggerd_client
-
-# Important: The liblinker_malloc should be the last library in the list
-# to overwrite any other malloc implementations by other static libraries.
-LOCAL_STATIC_LIBRARIES += liblinker_malloc
-
-LOCAL_FORCE_STATIC_EXECUTABLE := true
-
-LOCAL_MODULE := linker
-LOCAL_MODULE_STEM_32 := linker
-LOCAL_MODULE_STEM_64 := linker64
-LOCAL_MULTILIB := both
-
-# Leave the symbols in the shared library so that stack unwinders can produce
-# meaningful name resolution.
-LOCAL_STRIP_MODULE := keep_symbols
-
-# Insert an extra objcopy step to add prefix to symbols. This is needed to prevent gdb
-# looking up symbols in the linker by mistake.
-#
-# Note we are using "=" instead of ":=" to defer the evaluation,
-# because LOCAL_2ND_ARCH_VAR_PREFIX or linked_module isn't set properly yet at this point.
-LOCAL_POST_LINK_CMD = $(hide) $($(LOCAL_2ND_ARCH_VAR_PREFIX)TARGET_OBJCOPY) \
-  --prefix-symbols=__dl_ $(linked_module)
-
-include $(BUILD_EXECUTABLE)
-
-
-define add-linker-symlink
-$(eval _from := $(TARGET_OUT)/bin/$(1))
-$(eval _to:=$(2))
-$(_from): $(LOCAL_MODULE_MAKEFILE)
-	@echo "Symlink: $$@ -> $(_to)"
-	@mkdir -p $$(dir $$@)
-	@rm -rf $$@
-	$(hide) ln -sf $(_to) $$@
-endef
-
-$(eval $(call add-linker-symlink,linker_asan,linker))
-ifeq ($(TARGET_IS_64_BIT),true)
-$(eval $(call add-linker-symlink,linker_asan64,linker64))
-endif
-
-=======
->>>>>>> cf85fd5f
 include $(call first-makefiles-under,$(LOCAL_PATH))