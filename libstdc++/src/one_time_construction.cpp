/*
 * one_time_construction.cpp
 *
 * Copyright 2006 The Android Open Source Project
 *
 * This file contains C++ ABI support functions for one time
 * constructors as defined in the "Run-time ABI for the ARM Architecture"
 * section 4.4.2
 */

#include <stddef.h>
#include <sys/atomics.h>
#include <endian.h>
#include <bionic_futex.h>
#include <bionic_atomic_inline.h>

// ARM C++ ABI and Itanium/x86 C++ ABI has different definition for
// one time construction:
//
//    ARM C++ ABI defines the LSB of guard variable should be tested
//    by compiler-generated code before calling __cxa_guard_acquire et al.
//
//    The Itanium/x86 C++ ABI defines the low-order _byte_ should be
//    tested instead.
//
//    Meanwhile, guard variable are 32bit aligned for ARM, and 64bit
//    aligned for x86.
//
// Reference documentation:
//
//    section 3.2.3 of ARM IHI 0041C (for ARM)
//    section 3.3.2 of the Itanium C++ ABI specification v1.83 (for x86).
//
// There is no C++ ABI available for other ARCH. But the gcc source
// shows all other ARCH follow the definition of Itanium/x86 C++ ABI.


#if defined(__arm__)
// The ARM C++ ABI mandates that guard variable are
// 32-bit aligned, 32-bit values. And only its LSB is tested by
// the compiler-generated code before calling
// __cxa_guard_acquire.
//
typedef union {
    int volatile state;
    int32_t aligner;
} _guard_t;

const static int ready = 0x1;
const static int pending = 0x2;
const static int waiting = 0x6;

#else   // GCC sources indicates all none-arm follow the same ABI
// The Itanium/x86 C++ ABI mandates that guard variables
// are 64-bit aligned, 64-bit values. Also, the least-significant
// byte is tested by the compiler-generated code before, we calling
// __cxa_guard_acquire. We can access it through the first
// 32-bit word in the union below.
//
typedef union {
    int volatile state;
    int64_t aligner;
} _guard_t;

const static int ready     = letoh32(0x1);
const static int pending   = letoh32(0x100);
const static int waiting   = letoh32(0x10000);
#endif

extern "C" int __cxa_guard_acquire(_guard_t* gv)
{
    // 0 -> pending, return 1
    // pending -> waiting, wait and return 0
    // waiting: untouched, wait and return 0
    // ready: untouched, return 0

retry:
<<<<<<< HEAD
    if (__bionic_cmpxchg(0, 0x2, gv) == 0) {
        ANDROID_MEMBAR_FULL();
        return 1;
    }
    __bionic_cmpxchg(0x2, 0x6, gv); // Indicate there is a waiter
    __futex_wait(gv, 0x6, NULL);
=======
    if (__atomic_cmpxchg(0, pending, &gv->state) == 0) {
        ANDROID_MEMBAR_FULL();
        return 1;
    }
    __atomic_cmpxchg(pending, waiting, &gv->state); // Indicate there is a waiter
    __futex_wait(&gv->state, waiting, NULL);
>>>>>>> 35d592cc

    if (gv->state != ready) // __cxa_guard_abort was called, let every thread try since there is no return code for this condition
        goto retry;

    ANDROID_MEMBAR_FULL();
    return 0;
}

extern "C" void __cxa_guard_release(_guard_t* gv)
{
    // pending -> ready
    // waiting -> ready, and wake

    ANDROID_MEMBAR_FULL();
<<<<<<< HEAD
    if (__bionic_cmpxchg(0x2, 0x1, gv) == 0) {
=======
    if (__atomic_cmpxchg(pending, ready, &gv->state) == 0) {
>>>>>>> 35d592cc
        return;
    }

    gv->state = ready;
    __futex_wake(&gv->state, 0x7fffffff);
}

extern "C" void __cxa_guard_abort(_guard_t* gv)
{
    ANDROID_MEMBAR_FULL();
    gv->state= 0;
    __futex_wake(&gv->state, 0x7fffffff);
}<|MERGE_RESOLUTION|>--- conflicted
+++ resolved
@@ -75,21 +75,12 @@
     // ready: untouched, return 0
 
 retry:
-<<<<<<< HEAD
-    if (__bionic_cmpxchg(0, 0x2, gv) == 0) {
+    if (__bionic_cmpxchg(0, pending, &gv->state) == 0) {
         ANDROID_MEMBAR_FULL();
         return 1;
     }
-    __bionic_cmpxchg(0x2, 0x6, gv); // Indicate there is a waiter
-    __futex_wait(gv, 0x6, NULL);
-=======
-    if (__atomic_cmpxchg(0, pending, &gv->state) == 0) {
-        ANDROID_MEMBAR_FULL();
-        return 1;
-    }
-    __atomic_cmpxchg(pending, waiting, &gv->state); // Indicate there is a waiter
+    __bionic_cmpxchg(pending, waiting, &gv->state); // Indicate there is a waiter
     __futex_wait(&gv->state, waiting, NULL);
->>>>>>> 35d592cc
 
     if (gv->state != ready) // __cxa_guard_abort was called, let every thread try since there is no return code for this condition
         goto retry;
@@ -104,11 +95,7 @@
     // waiting -> ready, and wake
 
     ANDROID_MEMBAR_FULL();
-<<<<<<< HEAD
-    if (__bionic_cmpxchg(0x2, 0x1, gv) == 0) {
-=======
-    if (__atomic_cmpxchg(pending, ready, &gv->state) == 0) {
->>>>>>> 35d592cc
+    if (__bionic_cmpxchg(pending, ready, &gv->state) == 0) {
         return;
     }
 
