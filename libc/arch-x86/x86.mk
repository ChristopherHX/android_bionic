# 32-bit x86.

#
# Various kinds of LP32 cruft.
#

libc_bionic_src_files_x86 += \
    bionic/mmap.cpp \

libc_common_src_files_x86 += \
    bionic/legacy_32_bit_support.cpp \
    bionic/ndk_cruft.cpp \
    bionic/time64.c \

libc_netbsd_src_files_x86 += \
    upstream-netbsd/common/lib/libc/hash/sha1/sha1.c \

libc_openbsd_src_files_x86 += \
    upstream-openbsd/lib/libc/stdio/putw.c \

#
# Default implementations of functions that are commonly optimized.
#

libc_common_src_files_x86 += \
    bionic/__memcpy_chk.cpp \
    bionic/__memset_chk.cpp \
    bionic/__strcpy_chk.cpp \
    bionic/__strcat_chk.cpp \

libc_freebsd_src_files_x86 += \
    upstream-freebsd/lib/libc/string/wmemmove.c \

#
# Inherently architecture-specific functions.
#

libc_bionic_src_files_x86 += \
    arch-x86/bionic/__bionic_clone.S \
    arch-x86/bionic/_exit_with_stack_teardown.S \
    arch-x86/bionic/libgcc_compat.c \
<<<<<<< HEAD
    arch-x86/bionic/__restore_rt.S \
=======
>>>>>>> 22e2c9d9
    arch-x86/bionic/__restore.S \
    arch-x86/bionic/_setjmp.S \
    arch-x86/bionic/setjmp.S \
    arch-x86/bionic/__set_tls.c \
    arch-x86/bionic/sigsetjmp.S \
    arch-x86/bionic/syscall.S \
    arch-x86/bionic/vfork.S \

## ARCH variant specific source files
arch_variant_mk := $(LOCAL_PATH)/arch-x86/$(TARGET_ARCH_VARIANT)/$(TARGET_ARCH_VARIANT).mk
ifeq ($(wildcard $(arch_variant_mk)),)
    arch_variant_mk := $(LOCAL_PATH)/arch-x86/generic/generic.mk
endif
include $(arch_variant_mk)
libc_common_additional_dependencies += $(arch_variant_mk)

arch_variant_mk :=

libc_crt_target_cflags_x86 := \
    -m32 \
    -I$(LOCAL_PATH)/arch-x86/include

libc_crt_target_ldflags_x86 := -melf_i386

libc_crt_target_crtbegin_file_x86 := \
     $(LOCAL_PATH)/arch-common/bionic/crtbegin.c

libc_crt_target_crtbegin_so_file_x86 := \
    $(LOCAL_PATH)/arch-common/bionic/crtbegin_so.c

libc_crt_target_so_cflags_x86 := \
    -fPIC<|MERGE_RESOLUTION|>--- conflicted
+++ resolved
@@ -39,10 +39,6 @@
     arch-x86/bionic/__bionic_clone.S \
     arch-x86/bionic/_exit_with_stack_teardown.S \
     arch-x86/bionic/libgcc_compat.c \
-<<<<<<< HEAD
-    arch-x86/bionic/__restore_rt.S \
-=======
->>>>>>> 22e2c9d9
     arch-x86/bionic/__restore.S \
     arch-x86/bionic/_setjmp.S \
     arch-x86/bionic/setjmp.S \
