/*
 * Copyright (C) 2008 The Android Open Source Project
 * All rights reserved.
 *
 * Redistribution and use in source and binary forms, with or without
 * modification, are permitted provided that the following conditions
 * are met:
 *  * Redistributions of source code must retain the above copyright
 *    notice, this list of conditions and the following disclaimer.
 *  * Redistributions in binary form must reproduce the above copyright
 *    notice, this list of conditions and the following disclaimer in
 *    the documentation and/or other materials provided with the
 *    distribution.
 *
 * THIS SOFTWARE IS PROVIDED BY THE COPYRIGHT HOLDERS AND CONTRIBUTORS
 * "AS IS" AND ANY EXPRESS OR IMPLIED WARRANTIES, INCLUDING, BUT NOT
 * LIMITED TO, THE IMPLIED WARRANTIES OF MERCHANTABILITY AND FITNESS
 * FOR A PARTICULAR PURPOSE ARE DISCLAIMED. IN NO EVENT SHALL THE
 * COPYRIGHT OWNER OR CONTRIBUTORS BE LIABLE FOR ANY DIRECT, INDIRECT,
 * INCIDENTAL, SPECIAL, EXEMPLARY, OR CONSEQUENTIAL DAMAGES (INCLUDING,
 * BUT NOT LIMITED TO, PROCUREMENT OF SUBSTITUTE GOODS OR SERVICES; LOSS
 * OF USE, DATA, OR PROFITS; OR BUSINESS INTERRUPTION) HOWEVER CAUSED
 * AND ON ANY THEORY OF LIABILITY, WHETHER IN CONTRACT, STRICT LIABILITY,
 * OR TORT (INCLUDING NEGLIGENCE OR OTHERWISE) ARISING IN ANY WAY OUT
 * OF THE USE OF THIS SOFTWARE, EVEN IF ADVISED OF THE POSSIBILITY OF
 * SUCH DAMAGE.
 */

#include <machine/cpu-features.h>
#include <machine/asm.h>

/*
 * This code assumes it is running on a processor that supports all arm v7
 * instructions and that supports neon instructions.
 */

    .fpu    neon

<<<<<<< HEAD
=======
ENTRY(__memset_chk)
        .cfi_startproc
        cmp         r2, r3
        bls         .L_done

        // Preserve lr for backtrace.
        push        {lr}
        .cfi_def_cfa_offset 4
        .cfi_rel_offset lr, 0

        ldr         r0, error_message
        ldr         r1, error_code
1:
        add         r0, pc
        bl          __fortify_chk_fail
error_code:
        .word       BIONIC_EVENT_MEMSET_BUFFER_OVERFLOW
error_message:
        .word       error_string-(1b+8)

        .cfi_endproc
END(__memset_chk)

>>>>>>> cf052994
ENTRY(bzero)
        .cfi_startproc
        mov     r2, r1
        mov     r1, #0
<<<<<<< HEAD
=======

.L_done:
        // Fall through to memset...
        .cfi_endproc
>>>>>>> cf052994
END(bzero)

/* memset() returns its first argument.  */
ENTRY(memset)
        .cfi_startproc
        # The neon memset only wins for less than 132.
        cmp         r2, #132
        bhi         11f

        stmfd       sp!, {r0}
        .cfi_def_cfa_offset 4
        .cfi_rel_offset r0, 0

        vdup.8      q0, r1

        /* make sure we have at least 32 bytes to write */
        subs        r2, r2, #32
        blo         2f
        vmov        q1, q0

1:      /* The main loop writes 32 bytes at a time */
        subs        r2, r2, #32
        vst1.8      {d0 - d3}, [r0]!
        bhs         1b

2:      /* less than 32 left */
        add         r2, r2, #32
        tst         r2, #0x10
        beq         3f

        // writes 16 bytes, 128-bits aligned
        vst1.8      {d0, d1}, [r0]!
3:      /* write up to 15-bytes (count in r2) */
        movs        ip, r2, lsl #29
        bcc         1f
        vst1.8      {d0}, [r0]!
1:      bge         2f
        vst1.32     {d0[0]}, [r0]!
2:      movs        ip, r2, lsl #31
        strmib      r1, [r0], #1
        strcsb      r1, [r0], #1
        strcsb      r1, [r0], #1
        ldmfd       sp!, {r0}
        bx          lr
11:
        /* compute the offset to align the destination
         * offset = (4-(src&3))&3 = -src & 3
         */

        stmfd       sp!, {r0, r4-r7, lr}
        .cfi_def_cfa_offset 24
        .cfi_rel_offset r0, 0
        .cfi_rel_offset r4, 4
        .cfi_rel_offset r5, 8
        .cfi_rel_offset r6, 12
        .cfi_rel_offset r7, 16
        .cfi_rel_offset lr, 20

        rsb         r3, r0, #0
        ands        r3, r3, #3
        cmp         r3, r2
        movhi       r3, r2

        /* splat r1 */
        mov         r1, r1, lsl #24
        orr         r1, r1, r1, lsr #8
        orr         r1, r1, r1, lsr #16

        movs        r12, r3, lsl #31
        strcsb      r1, [r0], #1    /* can't use strh (alignment unknown) */
        strcsb      r1, [r0], #1
        strmib      r1, [r0], #1
        subs        r2, r2, r3
        ldmlsfd     sp!, {r0, r4-r7, lr}   /* return */
        bxls        lr

        /* align the destination to a cache-line */
        mov         r12, r1
        mov         lr, r1
        mov         r4, r1
        mov         r5, r1
        mov         r6, r1
        mov         r7, r1

        rsb         r3, r0, #0
        ands        r3, r3, #0x1C
        beq         3f
        cmp         r3, r2
        andhi       r3, r2, #0x1C
        sub         r2, r2, r3

        /* conditionally writes 0 to 7 words (length in r3) */
        movs        r3, r3, lsl #28
        stmcsia     r0!, {r1, lr}
        stmcsia     r0!, {r1, lr}
        stmmiia     r0!, {r1, lr}
        movs        r3, r3, lsl #2
        strcs       r1, [r0], #4

3:
        subs        r2, r2, #32
        mov         r3, r1
        bmi         2f
1:      subs        r2, r2, #32
        stmia       r0!, {r1,r3,r4,r5,r6,r7,r12,lr}
        bhs         1b
2:      add         r2, r2, #32

        /* conditionally stores 0 to 31 bytes */
        movs        r2, r2, lsl #28
        stmcsia     r0!, {r1,r3,r12,lr}
        stmmiia     r0!, {r1, lr}
        movs        r2, r2, lsl #2
        strcs       r1, [r0], #4
        strmih      r1, [r0], #2
        movs        r2, r2, lsl #2
        strcsb      r1, [r0]
        ldmfd       sp!, {r0, r4-r7, lr}
        bx          lr
<<<<<<< HEAD
END(memset)
=======
        .cfi_endproc
END(memset)

        .data
error_string:
        .string     "memset buffer overflow"
>>>>>>> cf052994
<|MERGE_RESOLUTION|>--- conflicted
+++ resolved
@@ -28,6 +28,7 @@
 
 #include <machine/cpu-features.h>
 #include <machine/asm.h>
+#include "libc_events.h"
 
 /*
  * This code assumes it is running on a processor that supports all arm v7
@@ -36,8 +37,6 @@
 
     .fpu    neon
 
-<<<<<<< HEAD
-=======
 ENTRY(__memset_chk)
         .cfi_startproc
         cmp         r2, r3
@@ -61,18 +60,14 @@
         .cfi_endproc
 END(__memset_chk)
 
->>>>>>> cf052994
 ENTRY(bzero)
         .cfi_startproc
         mov     r2, r1
         mov     r1, #0
-<<<<<<< HEAD
-=======
 
 .L_done:
         // Fall through to memset...
         .cfi_endproc
->>>>>>> cf052994
 END(bzero)
 
 /* memset() returns its first argument.  */
@@ -192,13 +187,9 @@
         strcsb      r1, [r0]
         ldmfd       sp!, {r0, r4-r7, lr}
         bx          lr
-<<<<<<< HEAD
-END(memset)
-=======
         .cfi_endproc
 END(memset)
 
         .data
 error_string:
-        .string     "memset buffer overflow"
->>>>>>> cf052994
+        .string     "memset buffer overflow"