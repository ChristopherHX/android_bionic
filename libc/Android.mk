LOCAL_PATH:= $(call my-dir)

include $(LOCAL_PATH)/arch-$(TARGET_ARCH)/syscalls.mk

# Define the common source files for all the libc instances
# =========================================================
libc_common_src_files := \
	$(syscall_src) \
	unistd/abort.c \
	unistd/alarm.c \
	unistd/brk.c \
	unistd/creat.c \
	unistd/daemon.c \
	unistd/exec.c \
	unistd/fcntl.c \
	unistd/fnmatch.c \
	unistd/fstatfs.c \
	unistd/ftime.c \
	unistd/ftok.c \
	unistd/getcwd.c \
	unistd/getdtablesize.c \
	unistd/gethostname.c \
	unistd/getopt_long.c \
	unistd/getpgrp.c \
	unistd/getpriority.c \
	unistd/getpt.c \
	unistd/initgroups.c \
	unistd/isatty.c \
	unistd/issetugid.c \
	unistd/killpg.c \
	unistd/lseek64.c \
	unistd/mmap.c \
	unistd/nice.c \
	unistd/open.c \
	unistd/openat.c \
	unistd/opendir.c \
	unistd/pathconf.c \
	unistd/perror.c \
	unistd/popen.c \
	unistd/pread.c \
	unistd/pselect.c \
	unistd/ptsname.c \
	unistd/ptsname_r.c \
	unistd/pwrite.c \
	unistd/raise.c \
	unistd/reboot.c \
	unistd/recv.c \
	unistd/sbrk.c \
	unistd/send.c \
	unistd/setegid.c \
	unistd/setuid.c \
	unistd/seteuid.c \
	unistd/setreuid.c \
	unistd/setresuid.c \
	unistd/setpgrp.c \
	unistd/sigblock.c \
	unistd/siginterrupt.c \
	unistd/siglist.c \
	unistd/signal.c \
	unistd/signame.c \
	unistd/sigsetmask.c \
	unistd/sigsuspend.c \
	unistd/sigwait.c \
	unistd/sleep.c \
	unistd/statfs.c \
	unistd/strsignal.c \
	unistd/sysconf.c \
	unistd/syslog.c \
	unistd/system.c \
	unistd/tcgetpgrp.c \
	unistd/tcsetpgrp.c \
	unistd/time.c \
	unistd/umount.c \
	unistd/unlockpt.c \
	unistd/usleep.c \
	unistd/wait.c \
	stdio/asprintf.c \
	stdio/clrerr.c \
	stdio/fclose.c \
	stdio/fdopen.c \
	stdio/feof.c \
	stdio/ferror.c \
	stdio/fflush.c \
	stdio/fgetc.c \
	stdio/fgetln.c \
	stdio/fgetpos.c \
	stdio/fgets.c \
	stdio/fileno.c \
	stdio/findfp.c \
	stdio/flags.c \
	stdio/flockfile.c \
	stdio/fopen.c \
	stdio/fprintf.c \
	stdio/fpurge.c \
	stdio/fputc.c \
	stdio/fputs.c \
	stdio/fread.c \
	stdio/freopen.c \
	stdio/fscanf.c \
	stdio/fseek.c \
	stdio/fsetpos.c \
	stdio/ftell.c \
	stdio/funopen.c \
	stdio/fvwrite.c \
	stdio/fwalk.c \
	stdio/fwrite.c \
	stdio/getc.c \
	stdio/getchar.c \
	stdio/gets.c \
	stdio/makebuf.c \
	stdio/mktemp.c \
	stdio/printf.c \
	stdio/putc.c \
	stdio/putchar.c \
	stdio/puts.c \
	stdio/putw.c \
	stdio/refill.c \
	stdio/remove.c \
	stdio/rewind.c \
	stdio/rget.c \
	stdio/scanf.c \
	stdio/setbuf.c \
	stdio/setbuffer.c \
	stdio/setvbuf.c \
	stdio/snprintf.c\
	stdio/sprintf.c \
	stdio/sscanf.c \
	stdio/stdio.c \
	stdio/tempnam.c \
	stdio/tmpfile.c \
	stdio/tmpnam.c \
	stdio/ungetc.c \
	stdio/vasprintf.c \
	stdio/vfprintf.c \
	stdio/vfscanf.c \
	stdio/vprintf.c \
	stdio/vsnprintf.c \
	stdio/vsprintf.c \
	stdio/vscanf.c \
	stdio/vsscanf.c \
	stdio/wbuf.c \
	stdio/wsetup.c \
	stdlib/_rand48.c \
	stdlib/assert.c \
	stdlib/atexit.c \
	stdlib/atoi.c \
	stdlib/atol.c \
	stdlib/atoll.c \
	stdlib/bsearch.c \
	stdlib/ctype_.c \
	stdlib/div.c \
	stdlib/exit.c \
	stdlib/getenv.c \
	stdlib/jrand48.c \
	stdlib/ldiv.c \
	stdlib/lldiv.c \
	stdlib/locale.c \
	stdlib/lrand48.c \
	stdlib/mrand48.c \
	stdlib/nrand48.c \
	stdlib/putenv.c \
	stdlib/qsort.c \
	stdlib/seed48.c \
	stdlib/setenv.c \
	stdlib/setjmperr.c \
	stdlib/srand48.c \
	stdlib/strntoimax.c \
	stdlib/strntoumax.c \
	stdlib/strtod.c \
	stdlib/strtoimax.c \
	stdlib/strtol.c \
	stdlib/strtoll.c \
	stdlib/strtoul.c \
	stdlib/strtoull.c \
	stdlib/strtoumax.c \
	stdlib/tolower_.c \
	stdlib/toupper_.c \
	stdlib/wchar.c \
	string/index.c \
	string/memccpy.c \
	string/memchr.c \
	string/memmem.c \
	string/memrchr.c \
	string/memswap.c \
	string/strcasecmp.c \
	string/strcasestr.c \
	string/strcat.c \
	string/strchr.c \
	string/strcoll.c \
	string/strcpy.c \
	string/strcspn.c \
	string/strdup.c \
	string/strerror.c \
	string/strerror_r.c \
	string/strlcat.c \
	string/strlcpy.c \
	string/strncat.c \
	string/strncpy.c \
	string/strndup.c \
	string/strnlen.c \
	string/strpbrk.c \
	string/strrchr.c \
	string/strsep.c \
	string/strspn.c \
	string/strstr.c \
	string/strtok.c \
	string/strtotimeval.c \
	string/strxfrm.c \
	wchar/wcpcpy.c \
	wchar/wcpncpy.c \
	wchar/wcscasecmp.c \
	wchar/wcscat.c \
	wchar/wcschr.c \
	wchar/wcscmp.c \
	wchar/wcscoll.c \
	wchar/wcscpy.c \
	wchar/wcscspn.c \
	wchar/wcsdup.c \
	wchar/wcslcat.c \
	wchar/wcslcpy.c \
	wchar/wcslen.c \
	wchar/wcsncasecmp.c \
	wchar/wcsncat.c \
	wchar/wcsncmp.c \
	wchar/wcsncpy.c \
	wchar/wcsnlen.c \
	wchar/wcspbrk.c \
	wchar/wcsrchr.c \
	wchar/wcsspn.c \
	wchar/wcsstr.c \
	wchar/wcstok.c \
	wchar/wcswidth.c \
	wchar/wmemchr.c \
	wchar/wmemcpy.c \
	wchar/wmemmove.c \
	wchar/wmemset.c \
	inet/bindresvport.c \
	inet/inet_addr.c \
	inet/inet_aton.c \
	inet/inet_ntoa.c \
	inet/inet_ntop.c \
	inet/inet_pton.c \
	tzcode/asctime.c \
	tzcode/difftime.c \
	tzcode/localtime.c \
	tzcode/strftime.c \
	tzcode/strptime.c \
	bionic/__errno.c \
	bionic/__set_errno.c \
	bionic/_rand48.c \
	bionic/cpuacct.c \
	bionic/arc4random.c \
	bionic/basename.c \
	bionic/basename_r.c \
	bionic/clearenv.c \
	bionic/dirname.c \
	bionic/dirname_r.c \
	bionic/drand48.c \
	bionic/erand48.c \
	bionic/err.c \
	bionic/fdprintf.c \
	bionic/fork.c \
	bionic/fts.c \
	bionic/if_nametoindex.c \
	bionic/if_indextoname.c \
	bionic/ioctl.c \
	bionic/ldexp.c \
	bionic/libc_init_common.c \
	bionic/logd_write.c \
	bionic/md5.c \
	bionic/pututline.c \
	bionic/realpath.c \
	bionic/semaphore.c \
	bionic/sha1.c \
	bionic/ssp.c \
	bionic/stubs.c \
	bionic/system_properties.c \
	bionic/time64.c \
	bionic/thread_atexit.c \
	bionic/utime.c \
	bionic/utmp.c \
	netbsd/gethnamaddr.c \
	netbsd/isc/ev_timers.c \
	netbsd/isc/ev_streams.c \
	netbsd/inet/nsap_addr.c \
	netbsd/resolv/__dn_comp.c \
	netbsd/resolv/__res_close.c \
	netbsd/resolv/__res_send.c \
	netbsd/resolv/herror.c \
	netbsd/resolv/res_comp.c \
	netbsd/resolv/res_data.c \
	netbsd/resolv/res_debug.c \
	netbsd/resolv/res_init.c \
	netbsd/resolv/res_mkquery.c \
	netbsd/resolv/res_query.c \
	netbsd/resolv/res_send.c \
	netbsd/resolv/res_state.c \
	netbsd/resolv/res_cache.c \
	netbsd/net/nsdispatch.c \
	netbsd/net/getaddrinfo.c \
	netbsd/net/getnameinfo.c \
	netbsd/net/getservbyname.c \
	netbsd/net/getservent.c \
	netbsd/net/base64.c \
	netbsd/net/getservbyport.c \
	netbsd/nameser/ns_name.c \
	netbsd/nameser/ns_parse.c \
	netbsd/nameser/ns_ttl.c \
	netbsd/nameser/ns_netint.c \
	netbsd/nameser/ns_print.c \
	netbsd/nameser/ns_samedomain.c \
	regex/regcomp.c \
	regex/regerror.c \
	regex/regexec.c \
	regex/regfree.c \

# Architecture specific source files go here
# =========================================================
ifeq ($(TARGET_ARCH),arm)
libc_common_src_files += \
	bionic/bionic_clone.c \
	arch-arm/bionic/__get_pc.S \
	arch-arm/bionic/__get_sp.S \
	arch-arm/bionic/_exit_with_stack_teardown.S \
	arch-arm/bionic/_setjmp.S \
	arch-arm/bionic/atomics_arm.S \
	arch-arm/bionic/clone.S \
	arch-arm/bionic/eabi.c \
	arch-arm/bionic/ffs.S \
	arch-arm/bionic/kill.S \
	arch-arm/bionic/libgcc_compat.c \
	arch-arm/bionic/tkill.S \
	arch-arm/bionic/memcmp.S \
	arch-arm/bionic/memcmp16.S \
	arch-arm/bionic/memcpy.S \
	arch-arm/bionic/memset.S \
	arch-arm/bionic/setjmp.S \
	arch-arm/bionic/sigsetjmp.S \
	arch-arm/bionic/strlen.c.arm \
	arch-arm/bionic/syscall.S \
	string/memmove.c.arm \
	string/bcopy.c \
	string/strcmp.c \
	string/strncmp.c \
	unistd/socketcalls.c

# These files need to be arm so that gdbserver
# can set breakpoints in them without messing
# up any thumb code.
libc_common_src_files += \
	bionic/pthread.c.arm \
	bionic/pthread-rwlocks.c.arm \
	bionic/pthread-timers.c.arm \
	bionic/ptrace.c.arm

# these are used by the static and dynamic versions of the libc
# respectively
libc_arch_static_src_files := \
	arch-arm/bionic/exidx_static.c

libc_arch_dynamic_src_files := \
	arch-arm/bionic/exidx_dynamic.c
else # !arm

ifeq ($(TARGET_ARCH),x86)
libc_common_src_files += \
	arch-x86/bionic/__get_sp.S \
	arch-x86/bionic/__get_tls.c \
	arch-x86/bionic/__set_tls.c \
	arch-x86/bionic/atomics_x86.S \
	arch-x86/bionic/clone.S \
	arch-x86/bionic/_exit_with_stack_teardown.S \
	arch-x86/bionic/setjmp.S \
	arch-x86/bionic/_setjmp.S \
	arch-x86/bionic/vfork.S \
	arch-x86/bionic/syscall.S \
	arch-x86/string/bcopy_wrapper.S \
	arch-x86/string/memcpy_wrapper.S \
	arch-x86/string/memmove_wrapper.S \
	arch-x86/string/bzero_wrapper.S \
	arch-x86/string/memcmp_wrapper.S \
	arch-x86/string/memset_wrapper.S \
	arch-x86/string/strcmp_wrapper.S \
	arch-x86/string/strncmp_wrapper.S \
	arch-x86/string/strlen.S \
	bionic/pthread.c \
	bionic/pthread-rwlocks.c \
	bionic/pthread-timers.c \
	bionic/ptrace.c

# this is needed for static versions of libc
libc_arch_static_src_files := \
	arch-x86/bionic/dl_iterate_phdr_static.c

libc_arch_dynamic_src_files :=
else # !x86

ifeq ($(TARGET_ARCH),sh)
libc_common_src_files += \
	arch-sh/bionic/__get_pc.S \
	arch-sh/bionic/__get_sp.S \
	arch-sh/bionic/_exit_with_stack_teardown.S \
	arch-sh/bionic/_setjmp.S \
	arch-sh/bionic/atomics_sh.c \
	arch-sh/bionic/atomic_cmpxchg.S \
	arch-sh/bionic/clone.S \
	arch-sh/bionic/pipe.S \
	arch-sh/bionic/memcpy.S \
	arch-sh/bionic/memset.S \
	arch-sh/bionic/bzero.S \
	arch-sh/bionic/setjmp.S \
	arch-sh/bionic/sigsetjmp.S \
	arch-sh/bionic/syscall.S \
	arch-sh/bionic/memmove.S \
	arch-sh/bionic/__set_tls.c \
	arch-sh/bionic/__get_tls.c \
	arch-sh/bionic/ffs.S \
	string/bcopy.c \
	string/strcmp.c \
	string/strncmp.c \
	string/memcmp.c \
	string/strlen.c \
	bionic/pthread.c \
	bionic/pthread-rwlocks.c \
	bionic/pthread-timers.c \
	bionic/ptrace.c \
	unistd/socketcalls.c
endif # sh

endif # !x86
endif # !arm

# Define some common cflags
# ========================================================
libc_common_cflags := \
		-DWITH_ERRLIST			\
		-DANDROID_CHANGES		\
		-DUSE_LOCKS 			\
		-DREALLOC_ZERO_BYTES_FREES 	\
		-D_LIBC=1 			\
		-DSOFTFLOAT                     \
		-DFLOATING_POINT		\
		-DINET6 \
		-I$(LOCAL_PATH)/private \
		-DUSE_DL_PREFIX \
		-DPOSIX_MISTAKE

# these macro definitions are required to implement the
# 'timezone' and 'daylight' global variables, as well as
# properly update the 'tm_gmtoff' field in 'struct tm'.
#
libc_common_cflags += \
    -DTM_GMTOFF=tm_gmtoff \
    -DUSG_COMPAT=1

ifeq ($(strip $(DEBUG_BIONIC_LIBC)),true)
  libc_common_cflags += -DDEBUG
endif

ifeq ($(TARGET_ARCH),arm)
  libc_common_cflags += -fstrict-aliasing
  libc_crt_target_cflags := -mthumb-interwork
  #
  # Define HAVE_ARM_TLS_REGISTER macro to indicate to the C library
  # that it should access the hardware TLS register directly in
  # private/bionic_tls.h
  #
  # The value must match your kernel configuration
  #
  ifeq ($(ARCH_ARM_HAVE_TLS_REGISTER),true)
    libc_common_cflags += -DHAVE_ARM_TLS_REGISTER
  endif
else # !arm
  ifeq ($(TARGET_ARCH),x86)
    libc_crt_target_cflags := -m32

    # Enable recent IA friendly memory routines (such as for Atom)
    # These will not work on the earlier x86 machines
    libc_common_cflags += -mtune=i686 -DUSE_SSSE3 -DUSE_SSE2
  endif # x86
endif # !arm

# Define ANDROID_SMP appropriately.
ifeq ($(TARGET_CPU_SMP),true)
    libc_common_cflags += -DANDROID_SMP=1
else
    libc_common_cflags += -DANDROID_SMP=0
endif

<<<<<<< HEAD
=======
# Needed to access private/__dso_handle.S from
# crtbegin_xxx.S and crtend_xxx.S
#
libc_crt_target_cflags += -I$(LOCAL_PATH)/private
>>>>>>> 52e7d3d9

# Define some common includes
# ========================================================
libc_common_c_includes := \
		$(LOCAL_PATH)/stdlib  \
		$(LOCAL_PATH)/string  \
		$(LOCAL_PATH)/stdio


# Define the libc run-time (crt) support object files that must be built,
# which are needed to build all other objects (shared/static libs and
# executables)
# ==========================================================================

ifneq ($(filter arm x86,$(TARGET_ARCH)),)
# ARM and x86 need crtbegin_so/crtend_so.
#
# For x86, the .init section must point to a function that calls all
# entries in the .ctors section. (on ARM this is done through the
# .init_array section instead).
#
# For both platforms, the .fini_array section must point to a function
# that will call __cxa_finalize(&__dso_handle) in order to ensure that
# static C++ destructors are properly called on dlclose().
#
GEN := $(TARGET_OUT_STATIC_LIBRARIES)/crtbegin_so.o
$(GEN): $(LOCAL_PATH)/arch-$(TARGET_ARCH)/bionic/crtbegin_so.S
	@mkdir -p $(dir $@)
	$(TARGET_CC) $(libc_crt_target_cflags) -o $@ -c $<
ALL_GENERATED_SOURCES += $(GEN)

GEN := $(TARGET_OUT_STATIC_LIBRARIES)/crtend_so.o
$(GEN): $(LOCAL_PATH)/arch-$(TARGET_ARCH)/bionic/crtend_so.S
	@mkdir -p $(dir $@)
	$(TARGET_CC) $(libc_crt_target_cflags) -o $@ -c $<
ALL_GENERATED_SOURCES += $(GEN)
endif # TARGET_ARCH == x86


GEN := $(TARGET_OUT_STATIC_LIBRARIES)/crtbegin_static.o
$(GEN): $(LOCAL_PATH)/arch-$(TARGET_ARCH)/bionic/crtbegin_static.S
	@mkdir -p $(dir $@)
	$(TARGET_CC) $(libc_crt_target_cflags) -o $@ -c $<
ALL_GENERATED_SOURCES += $(GEN)

GEN := $(TARGET_OUT_STATIC_LIBRARIES)/crtbegin_dynamic.o
$(GEN): $(LOCAL_PATH)/arch-$(TARGET_ARCH)/bionic/crtbegin_dynamic.S
	@mkdir -p $(dir $@)
	$(TARGET_CC) $(libc_crt_target_cflags) -o $@ -c $<
ALL_GENERATED_SOURCES += $(GEN)


# We rename crtend.o to crtend_android.o to avoid a
# name clash between gcc and bionic.
GEN := $(TARGET_OUT_STATIC_LIBRARIES)/crtend_android.o
$(GEN): $(LOCAL_PATH)/arch-$(TARGET_ARCH)/bionic/crtend.S
	@mkdir -p $(dir $@)
	$(TARGET_CC) $(libc_crt_target_cflags) -o $@ -c $<
ALL_GENERATED_SOURCES += $(GEN)


# To enable malloc leak check for statically linked programs, add
# "WITH_MALLOC_CHECK_LIBC_A := true" to buildspec.mk
WITH_MALLOC_CHECK_LIBC_A := $(strip $(WITH_MALLOC_CHECK_LIBC_A))

# ========================================================
# libc_common.a
# ========================================================
include $(CLEAR_VARS)

LOCAL_SRC_FILES := $(libc_common_src_files)
LOCAL_CFLAGS := $(libc_common_cflags)
LOCAL_C_INCLUDES := $(libc_common_c_includes)
LOCAL_MODULE := libc_common
LOCAL_SYSTEM_SHARED_LIBRARIES :=

include $(BUILD_STATIC_LIBRARY)


# ========================================================
# libc_nomalloc.a
# ========================================================
#
# This is a version of the static C library that does not
# include malloc. It's useful in situations when calling
# the user wants to provide their own malloc implementation,
# or wants to explicitly disallow the use of the use of malloc,
# like the dynamic loader.

include $(CLEAR_VARS)

LOCAL_SRC_FILES := \
	$(libc_arch_static_src_files) \
	bionic/libc_init_static.c

LOCAL_C_INCLUDES := $(libc_common_c_includes)
LOCAL_CFLAGS := $(libc_common_cflags)

LOCAL_MODULE := libc_nomalloc
LOCAL_WHOLE_STATIC_LIBRARIES := libc_common
LOCAL_SYSTEM_SHARED_LIBRARIES :=

include $(BUILD_STATIC_LIBRARY)


# ========================================================
# libc.a
# ========================================================
include $(CLEAR_VARS)

LOCAL_SRC_FILES := \
	$(libc_arch_static_src_files) \
	bionic/dlmalloc.c \
	bionic/malloc_debug_common.c \
	bionic/libc_init_static.c

LOCAL_CFLAGS := $(libc_common_cflags) \
                -DLIBC_STATIC
LOCAL_C_INCLUDES := $(libc_common_c_includes)
LOCAL_MODULE := libc
LOCAL_WHOLE_STATIC_LIBRARIES := libc_common
LOCAL_SYSTEM_SHARED_LIBRARIES :=

include $(BUILD_STATIC_LIBRARY)


# ========================================================
# libc.so
# ========================================================
include $(CLEAR_VARS)

LOCAL_CFLAGS := $(libc_common_cflags)
LOCAL_C_INCLUDES := $(libc_common_c_includes)

LOCAL_SRC_FILES := \
	$(libc_arch_dynamic_src_files) \
	bionic/dlmalloc.c \
	bionic/malloc_debug_common.c \
	bionic/libc_init_dynamic.c

LOCAL_MODULE:= libc

# WARNING: The only library libc.so should depend on is libdl.so!  If you add other libraries,
# make sure to add -Wl,--exclude-libs=libgcc.a to the LOCAL_LDFLAGS for those libraries.  This
# ensures that symbols that are pulled into those new libraries from libgcc.a are not declared
# external; if that were the case, then libc would not pull those symbols from libgcc.a as it
# should, instead relying on the external symbols from the dependent libraries.  That would
# create an "cloaked" dependency on libgcc.a in libc though the libraries, which is not what
# you wanted!

LOCAL_SHARED_LIBRARIES := libdl
LOCAL_WHOLE_STATIC_LIBRARIES := libc_common
LOCAL_SYSTEM_SHARED_LIBRARIES :=

include $(BUILD_SHARED_LIBRARY)


# For all builds, except for the -user build we will enable memory
# allocation checking (including memory leaks, buffer overwrites, etc.)
# Note that all these checks are also controlled by env. settings
# that can enable, or disable specific checks. Note also that some of
# the checks are available only in emulator and are implemeted in
# libc_malloc_qemu_instrumented.so.
ifneq ($(TARGET_BUILD_VARIANT),user)

# ========================================================
# libc_malloc_debug_leak.so
# ========================================================
include $(CLEAR_VARS)

LOCAL_CFLAGS := \
	$(libc_common_cflags) \
	-DMALLOC_LEAK_CHECK

LOCAL_C_INCLUDES := $(libc_common_c_includes)

LOCAL_SRC_FILES := \
	bionic/malloc_debug_leak.c

LOCAL_MODULE:= libc_malloc_debug_leak

LOCAL_SHARED_LIBRARIES := libc
LOCAL_WHOLE_STATIC_LIBRARIES := libc_common
LOCAL_SYSTEM_SHARED_LIBRARIES :=
# Don't prelink
LOCAL_PRELINK_MODULE := false
# Don't install on release build
LOCAL_MODULE_TAGS := eng debug

include $(BUILD_SHARED_LIBRARY)


# ========================================================
# libc_malloc_debug_qemu.so
# ========================================================
include $(CLEAR_VARS)

LOCAL_CFLAGS := \
	$(libc_common_cflags) \
	-DMALLOC_QEMU_INSTRUMENT

LOCAL_C_INCLUDES := $(libc_common_c_includes)

LOCAL_SRC_FILES := \
	bionic/malloc_debug_qemu.c

LOCAL_MODULE:= libc_malloc_debug_qemu

LOCAL_SHARED_LIBRARIES := libc
LOCAL_WHOLE_STATIC_LIBRARIES := libc_common
LOCAL_SYSTEM_SHARED_LIBRARIES :=
# Don't prelink
LOCAL_PRELINK_MODULE := false
# Don't install on release build
LOCAL_MODULE_TAGS := eng debug

include $(BUILD_SHARED_LIBRARY)

endif	#!user


# ========================================================
include $(call all-makefiles-under,$(LOCAL_PATH))<|MERGE_RESOLUTION|>--- conflicted
+++ resolved
@@ -487,13 +487,10 @@
     libc_common_cflags += -DANDROID_SMP=0
 endif
 
-<<<<<<< HEAD
-=======
 # Needed to access private/__dso_handle.S from
 # crtbegin_xxx.S and crtend_xxx.S
 #
 libc_crt_target_cflags += -I$(LOCAL_PATH)/private
->>>>>>> 52e7d3d9
 
 # Define some common includes
 # ========================================================
