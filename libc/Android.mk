LOCAL_PATH:= $(call my-dir)

include $(LOCAL_PATH)/arch-$(TARGET_ARCH)/syscalls.mk

# Make everything depend on any changes to included makefiles.
libc_common_additional_dependencies := \
    $(LOCAL_PATH)/arch-$(TARGET_ARCH)/syscalls.mk \
    $(LOCAL_PATH)/Android.mk \

# Define the common source files for all the libc instances
# =========================================================
libc_common_src_files := \
	$(syscall_src) \
	unistd/alarm.c \
	unistd/exec.c \
	unistd/fnmatch.c \
	unistd/syslog.c \
	unistd/system.c \
	unistd/time.c \
	stdio/asprintf.c \
	stdio/fflush.c \
	stdio/fgetc.c \
	stdio/findfp.c \
	stdio/fprintf.c \
	stdio/fputc.c \
	stdio/fread.c \
	stdio/freopen.c \
	stdio/fscanf.c \
	stdio/fseek.c \
	stdio/ftell.c \
	stdio/fvwrite.c \
	stdio/gets.c \
	stdio/printf.c \
	stdio/refill.c \
	stdio/rewind.c \
	stdio/scanf.c \
	stdio/snprintf.c\
	stdio/sprintf.c \
	stdio/sscanf.c \
	stdio/stdio.c \
	stdio/ungetc.c \
	stdio/vasprintf.c \
	stdio/vfprintf.c \
	stdio/vfscanf.c \
	stdio/vprintf.c \
	stdio/vsnprintf.c \
	stdio/vsprintf.c \
	stdio/vscanf.c \
	stdio/vsscanf.c \
	stdio/wbuf.c \
	stdlib/atexit.c \
	stdlib/ctype_.c \
	stdlib/getenv.c \
	stdlib/putenv.c \
	stdlib/setenv.c \
	stdlib/strtod.c \
	stdlib/strtoimax.c \
	stdlib/strtol.c \
	stdlib/strtoll.c \
	stdlib/strtoul.c \
	stdlib/strtoull.c \
	stdlib/strtoumax.c \
	stdlib/tolower_.c \
	stdlib/toupper_.c \
	string/strcasecmp.c \
	string/strcspn.c \
	string/strdup.c \
	string/strpbrk.c \
	string/strsep.c \
	string/strspn.c \
	string/strstr.c \
	string/strtok.c \
	wchar/wcswidth.c \
	wchar/wcsxfrm.c \
	bionic/arc4random.c \
	bionic/atoi.c \
	bionic/atol.c \
	bionic/atoll.c \
	bionic/bindresvport.c \
	bionic/clearenv.c \
	bionic/daemon.c \
	bionic/err.c \
	bionic/ether_aton.c \
	bionic/ether_ntoa.c \
	bionic/fdprintf.c \
	bionic/flockfile.c \
	bionic/ftime.c \
	bionic/ftok.c \
	bionic/fts.c \
	bionic/getdtablesize.c \
	bionic/gethostname.c \
	bionic/getpgrp.c \
	bionic/getpriority.c \
	bionic/getpt.c \
	bionic/if_indextoname.c \
	bionic/if_nametoindex.c \
	bionic/initgroups.c \
	bionic/ioctl.c \
	bionic/isatty.c \
	bionic/issetugid.c \
	bionic/ldexp.c \
	bionic/md5.c \
	bionic/memmem.c \
	bionic/memswap.c \
<<<<<<< HEAD
=======
	bionic/name_mem.c \
	bionic/openat.c \
	bionic/open.c \
>>>>>>> 811b0cdb
	bionic/pathconf.c \
	bionic/perror.c \
	bionic/ptsname.c \
	bionic/ptsname_r.c \
	bionic/pututline.c \
	bionic/reboot.c \
	bionic/recv.c \
	bionic/sched_cpualloc.c \
	bionic/sched_cpucount.c \
	bionic/sched_getcpu.c \
	bionic/semaphore.c \
	bionic/send.c \
	bionic/setpgrp.c \
	bionic/sigblock.c \
	bionic/siginterrupt.c \
	bionic/siglist.c \
	bionic/signame.c \
	bionic/sigsetmask.c \
	bionic/strndup.c \
	bionic/strntoimax.c \
	bionic/strntoumax.c \
	bionic/strtotimeval.c \
	bionic/system_properties.c \
	bionic/system_properties_compat.c \
	bionic/tcgetpgrp.c \
	bionic/tcsetpgrp.c \
	bionic/time64.c \
	bionic/umount.c \
	bionic/unlockpt.c \
	bionic/utmp.c \
	bionic/wcscoll.c \


libc_dns_src_files += \
    netbsd/gethnamaddr.c \
    netbsd/inet/nsap_addr.c \
    netbsd/nameser/ns_name.c \
    netbsd/nameser/ns_netint.c \
    netbsd/nameser/ns_parse.c \
    netbsd/nameser/ns_print.c \
    netbsd/nameser/ns_samedomain.c \
    netbsd/nameser/ns_ttl.c \
    netbsd/net/base64.c \
    netbsd/net/getaddrinfo.c \
    netbsd/net/getnameinfo.c \
    netbsd/net/getservbyname.c \
    netbsd/net/getservbyport.c \
    netbsd/net/getservent.c \
    netbsd/net/nsdispatch.c \
    netbsd/resolv/__dn_comp.c \
    netbsd/resolv/herror.c \
    netbsd/resolv/res_cache.c \
    netbsd/resolv/__res_close.c \
    netbsd/resolv/res_comp.c \
    netbsd/resolv/res_data.c \
    netbsd/resolv/res_debug.c \
    netbsd/resolv/res_init.c \
    netbsd/resolv/res_mkquery.c \
    netbsd/resolv/res_query.c \
    netbsd/resolv/__res_send.c \
    netbsd/resolv/res_send.c \
    netbsd/resolv/res_state.c \


# These are used by the 32-bit targets, but not the 64-bit ones.
ifeq ($(TARGET_ARCH),$(filter $(TARGET_ARCH),arm mips x86))
libc_common_src_files += \
    bionic/legacy_32_bit_support.cpp \
    bionic/ndk_cruft.cpp \

endif

# Fortify implementations of libc functions.
libc_common_src_files += \
    bionic/__FD_chk.cpp \
    bionic/__fgets_chk.cpp \
    bionic/__memcpy_chk.cpp \
    bionic/__memmove_chk.cpp \
    bionic/__memset_chk.cpp \
    bionic/__read_chk.cpp \
    bionic/__recvfrom_chk.cpp \
    bionic/__strcat_chk.cpp \
    bionic/__strchr_chk.cpp \
    bionic/__strcpy_chk.cpp \
    bionic/__strlcat_chk.cpp \
    bionic/__strlcpy_chk.cpp \
    bionic/__strlen_chk.cpp \
    bionic/__strncat_chk.cpp \
    bionic/__strncpy_chk.cpp \
    bionic/__strrchr_chk.cpp \
    bionic/__umask_chk.cpp \
    bionic/__vsnprintf_chk.cpp \
    bionic/__vsprintf_chk.cpp \

libc_bionic_src_files := \
    bionic/abort.cpp \
    bionic/access.cpp \
    bionic/assert.cpp \
    bionic/bionic_time_conversions.cpp \
    bionic/brk.cpp \
    bionic/chmod.cpp \
    bionic/chown.cpp \
    bionic/clone.cpp \
    bionic/dirent.cpp \
    bionic/dup2.cpp \
    bionic/epoll_create.cpp \
    bionic/epoll_wait.cpp \
    bionic/epoll_pwait.cpp \
    bionic/__errno.cpp \
    bionic/eventfd_read.cpp \
    bionic/eventfd_write.cpp \
    bionic/ffs.cpp \
    bionic/fork.cpp \
    bionic/futimens.cpp \
    bionic/getauxval.cpp \
    bionic/getcwd.cpp \
    bionic/inotify_init.cpp \
    bionic/lchown.cpp \
    bionic/libc_init_common.cpp \
    bionic/libc_logging.cpp \
    bionic/libgen.cpp \
    bionic/link.cpp \
    bionic/lstat.cpp \
    bionic/mkdir.cpp \
    bionic/mkfifo.cpp \
    bionic/mknod.cpp \
    bionic/open.cpp \
    bionic/pause.cpp \
    bionic/pipe.cpp \
    bionic/poll.cpp \
    bionic/pthread_atfork.cpp \
    bionic/pthread_attr.cpp \
    bionic/pthread_cond.cpp \
    bionic/pthread_create.cpp \
    bionic/pthread_detach.cpp \
    bionic/pthread_equal.cpp \
    bionic/pthread_exit.cpp \
    bionic/pthread_getcpuclockid.cpp \
    bionic/pthread_getschedparam.cpp \
    bionic/pthread_internals.cpp \
    bionic/pthread_join.cpp \
    bionic/pthread_key.cpp \
    bionic/pthread_kill.cpp \
    bionic/pthread_mutex.cpp \
    bionic/pthread_once.cpp \
    bionic/pthread_rwlock.cpp \
    bionic/pthread_self.cpp \
    bionic/pthread_setname_np.cpp \
    bionic/pthread_setschedparam.cpp \
    bionic/pthread_sigmask.cpp \
    bionic/ptrace.cpp \
    bionic/raise.cpp \
    bionic/readlink.cpp \
    bionic/rename.cpp \
    bionic/rmdir.cpp \
    bionic/sbrk.cpp \
    bionic/scandir.cpp \
    bionic/sched_getaffinity.cpp \
    bionic/setegid.cpp \
    bionic/__set_errno.cpp \
    bionic/seteuid.cpp \
    bionic/setlocale.cpp \
    bionic/signalfd.cpp \
    bionic/sigaction.cpp \
    bionic/sigaddset.cpp \
    bionic/sigdelset.cpp \
    bionic/sigemptyset.cpp \
    bionic/sigfillset.cpp \
    bionic/sigismember.cpp \
    bionic/signal.cpp \
    bionic/sigpending.cpp \
    bionic/sigprocmask.cpp \
    bionic/sigsuspend.cpp \
    bionic/sigwait.cpp \
    bionic/stat.cpp \
    bionic/statvfs.cpp \
    bionic/strerror.cpp \
    bionic/strerror_r.cpp \
    bionic/strsignal.cpp \
    bionic/stubs.cpp \
    bionic/symlink.cpp \
    bionic/sysconf.cpp \
    bionic/thread_atexit.cpp \
    bionic/tdestroy.cpp \
    bionic/timer.cpp \
    bionic/tmpfile.cpp \
    bionic/unlink.cpp \
    bionic/utimes.cpp \
    bionic/wait.cpp \
    bionic/wchar.cpp \

# These are shared by all the 32-bit targets, but not the 64-bit ones.
ifeq ($(TARGET_ARCH),$(filter $(TARGET_ARCH),arm mips x86))
libc_bionic_src_files += \
    bionic/mmap.cpp \

endif

libc_tzcode_src_files := \
    tzcode/asctime.c \
    tzcode/difftime.c \
    tzcode/localtime.c \
    tzcode/strftime.c \
    tzcode/strptime.c \

libc_upstream_freebsd_src_files := \
    upstream-freebsd/lib/libc/gen/sleep.c \
    upstream-freebsd/lib/libc/gen/usleep.c \
    upstream-freebsd/lib/libc/stdio/clrerr.c \
    upstream-freebsd/lib/libc/stdio/fclose.c \
    upstream-freebsd/lib/libc/stdio/fdopen.c \
    upstream-freebsd/lib/libc/stdio/feof.c \
    upstream-freebsd/lib/libc/stdio/ferror.c \
    upstream-freebsd/lib/libc/stdio/fgetln.c \
    upstream-freebsd/lib/libc/stdio/fgetpos.c \
    upstream-freebsd/lib/libc/stdio/fgets.c \
    upstream-freebsd/lib/libc/stdio/fileno.c \
    upstream-freebsd/lib/libc/stdio/flags.c \
    upstream-freebsd/lib/libc/stdio/fopen.c \
    upstream-freebsd/lib/libc/stdio/fpurge.c \
    upstream-freebsd/lib/libc/stdio/fputs.c \
    upstream-freebsd/lib/libc/stdio/fsetpos.c \
    upstream-freebsd/lib/libc/stdio/funopen.c \
    upstream-freebsd/lib/libc/stdio/fwalk.c \
    upstream-freebsd/lib/libc/stdio/fwrite.c \
    upstream-freebsd/lib/libc/stdio/getc.c \
    upstream-freebsd/lib/libc/stdio/getchar.c \
    upstream-freebsd/lib/libc/stdio/makebuf.c \
    upstream-freebsd/lib/libc/stdio/mktemp.c \
    upstream-freebsd/lib/libc/stdio/putc.c \
    upstream-freebsd/lib/libc/stdio/putchar.c \
    upstream-freebsd/lib/libc/stdio/puts.c \
    upstream-freebsd/lib/libc/stdio/putw.c \
    upstream-freebsd/lib/libc/stdio/remove.c \
    upstream-freebsd/lib/libc/stdio/rget.c \
    upstream-freebsd/lib/libc/stdio/setbuf.c \
    upstream-freebsd/lib/libc/stdio/setbuffer.c \
    upstream-freebsd/lib/libc/stdio/setvbuf.c \
    upstream-freebsd/lib/libc/stdio/tempnam.c \
    upstream-freebsd/lib/libc/stdio/tmpnam.c \
    upstream-freebsd/lib/libc/stdio/wsetup.c \
    upstream-freebsd/lib/libc/stdlib/abs.c \
    upstream-freebsd/lib/libc/stdlib/getopt_long.c \
    upstream-freebsd/lib/libc/stdlib/imaxabs.c \
    upstream-freebsd/lib/libc/stdlib/imaxdiv.c \
    upstream-freebsd/lib/libc/stdlib/labs.c \
    upstream-freebsd/lib/libc/stdlib/llabs.c \
    upstream-freebsd/lib/libc/stdlib/qsort.c \
    upstream-freebsd/lib/libc/stdlib/realpath.c \
    upstream-freebsd/lib/libc/string/wcpcpy.c \
    upstream-freebsd/lib/libc/string/wcpncpy.c \
    upstream-freebsd/lib/libc/string/wcscasecmp.c \
    upstream-freebsd/lib/libc/string/wcscspn.c \
    upstream-freebsd/lib/libc/string/wcsdup.c \
    upstream-freebsd/lib/libc/string/wcslcat.c \
    upstream-freebsd/lib/libc/string/wcslcpy.c \
    upstream-freebsd/lib/libc/string/wcsncasecmp.c \
    upstream-freebsd/lib/libc/string/wcsncat.c \
    upstream-freebsd/lib/libc/string/wcsncmp.c \
    upstream-freebsd/lib/libc/string/wcsncpy.c \
    upstream-freebsd/lib/libc/string/wcsnlen.c \
    upstream-freebsd/lib/libc/string/wcspbrk.c \
    upstream-freebsd/lib/libc/string/wcsspn.c \
    upstream-freebsd/lib/libc/string/wcsstr.c \
    upstream-freebsd/lib/libc/string/wcstok.c \
    upstream-freebsd/lib/libc/string/wmemchr.c \
    upstream-freebsd/lib/libc/string/wmemcpy.c \
    upstream-freebsd/lib/libc/string/wmemmove.c \
    upstream-freebsd/lib/libc/string/wmemset.c \

libc_upstream_netbsd_src_files := \
    upstream-netbsd/common/lib/libc/hash/sha1/sha1.c \
    upstream-netbsd/common/lib/libc/inet/inet_addr.c \
    upstream-netbsd/libc/compat-43/creat.c \
    upstream-netbsd/libc/gen/ftw.c \
    upstream-netbsd/libc/gen/nftw.c \
    upstream-netbsd/libc/gen/nice.c \
    upstream-netbsd/libc/gen/popen.c \
    upstream-netbsd/libc/gen/psignal.c \
    upstream-netbsd/libc/gen/setjmperr.c \
    upstream-netbsd/libc/gen/utime.c \
    upstream-netbsd/libc/inet/inet_ntoa.c \
    upstream-netbsd/libc/inet/inet_ntop.c \
    upstream-netbsd/libc/inet/inet_pton.c \
    upstream-netbsd/libc/isc/ev_streams.c \
    upstream-netbsd/libc/isc/ev_timers.c \
    upstream-netbsd/libc/regex/regcomp.c \
    upstream-netbsd/libc/regex/regerror.c \
    upstream-netbsd/libc/regex/regexec.c \
    upstream-netbsd/libc/regex/regfree.c \
    upstream-netbsd/libc/stdio/getdelim.c \
    upstream-netbsd/libc/stdio/getline.c \
    upstream-netbsd/libc/stdlib/bsearch.c \
    upstream-netbsd/libc/stdlib/div.c \
    upstream-netbsd/libc/stdlib/drand48.c \
    upstream-netbsd/libc/stdlib/erand48.c \
    upstream-netbsd/libc/stdlib/exit.c \
    upstream-netbsd/libc/stdlib/jrand48.c \
    upstream-netbsd/libc/stdlib/ldiv.c \
    upstream-netbsd/libc/stdlib/lldiv.c \
    upstream-netbsd/libc/stdlib/lrand48.c \
    upstream-netbsd/libc/stdlib/mrand48.c \
    upstream-netbsd/libc/stdlib/nrand48.c \
    upstream-netbsd/libc/stdlib/_rand48.c \
    upstream-netbsd/libc/stdlib/seed48.c \
    upstream-netbsd/libc/stdlib/srand48.c \
    upstream-netbsd/libc/stdlib/tdelete.c \
    upstream-netbsd/libc/stdlib/tfind.c \
    upstream-netbsd/libc/stdlib/tsearch.c \
    upstream-netbsd/libc/string/memccpy.c \
    upstream-netbsd/libc/string/strcasestr.c \
    upstream-netbsd/libc/string/strcoll.c \
    upstream-netbsd/libc/string/strxfrm.c \
    upstream-netbsd/libc/thread-stub/__isthreaded.c \
    upstream-netbsd/libc/unistd/killpg.c \

# Architecture specific source files go here
# =========================================================
ifeq ($(TARGET_ARCH),arm)
libc_common_src_files += \
    bionic/memchr.c \
    bionic/memmove.c.arm \
    bionic/memrchr.c \
    bionic/strchr.cpp \
    bionic/strnlen.c \
    string/bcopy.c \
    string/index.c \
    string/strlcat.c \
    string/strlcpy.c \
    string/strncat.c \
    string/strncmp.c \
    string/strncpy.c \
    string/strrchr.c \
    upstream-freebsd/lib/libc/string/wcscat.c \
    upstream-freebsd/lib/libc/string/wcschr.c \
    upstream-freebsd/lib/libc/string/wcscmp.c \
    upstream-freebsd/lib/libc/string/wcscpy.c \
    upstream-freebsd/lib/libc/string/wcslen.c \
    upstream-freebsd/lib/libc/string/wcsrchr.c \
    upstream-freebsd/lib/libc/string/wmemcmp.c \

endif # arm

ifeq ($(TARGET_ARCH),mips)
libc_common_src_files += \
    bionic/memchr.c \
    bionic/memcmp.c \
    bionic/memrchr.c \
    bionic/strchr.cpp \
    bionic/strnlen.c \
    string/bcopy.c \
    string/index.c \
    string/strcat.c \
    string/strcmp.c \
    string/strcpy.c \
    string/strlcat.c \
    string/strlcpy.c \
    string/strncat.c \
    string/strncmp.c \
    string/strncpy.c \
    string/strrchr.c \
    upstream-freebsd/lib/libc/string/wcscat.c \
    upstream-freebsd/lib/libc/string/wcschr.c \
    upstream-freebsd/lib/libc/string/wcscmp.c \
    upstream-freebsd/lib/libc/string/wcscpy.c \
    upstream-freebsd/lib/libc/string/wcslen.c \
    upstream-freebsd/lib/libc/string/wcsrchr.c \
    upstream-freebsd/lib/libc/string/wmemcmp.c \

endif # mips

ifeq ($(TARGET_ARCH),$(filter $(TARGET_ARCH),x86_64))
libc_common_src_files += \
    bionic/memchr.c \
    bionic/memcmp.c \
    bionic/memcpy.c \
    bionic/memmove.c \
    bionic/memrchr.c \
    bionic/memset.c \
    bionic/strchr.cpp \
    bionic/strnlen.c \
    string/bcopy.c \
    string/index.c \
    string/strcat.c \
    string/strcmp.c \
    string/strcpy.c \
    string/strlcat.c \
    string/strlcpy.c \
    string/strlen.c \
    string/strncat.c \
    string/strncmp.c \
    string/strncpy.c \
    string/strrchr.c \
    upstream-freebsd/lib/libc/string/wcscat.c \
    upstream-freebsd/lib/libc/string/wcschr.c \
    upstream-freebsd/lib/libc/string/wcscmp.c \
    upstream-freebsd/lib/libc/string/wcscpy.c \
    upstream-freebsd/lib/libc/string/wcslen.c \
    upstream-freebsd/lib/libc/string/wcsrchr.c \
    upstream-freebsd/lib/libc/string/wmemcmp.c \

endif # x86_64

ifeq ($(TARGET_ARCH),arm)
  ifeq ($(strip $(TARGET_CPU_VARIANT)),)
    $(warning TARGET_ARCH is arm, but TARGET_CPU_VARIANT is not defined)
  endif
endif

###########################################################
## Add cpu specific source files.
##
## This can be called multiple times, but it will only add
## the first source file for each unique $(1).
## $(1): Unique identifier to identify the cpu variant
##       implementation.
## $(2): Cpu specific source file.
###########################################################

define libc-add-cpu-variant-src
$(if $(filter true,$(_LIBC_ARCH_CPU_VARIANT_HAS_$(1))), \
	, \
     $(eval _LIBC_ARCH_CPU_VARIANT_HAS_$(1) := true) \
     $(eval _LIBC_ARCH_CPU_VARIANT_SRC_FILE.$(1) := $(2)) \
     $(eval _LIBC_ARCH_CPU_VARIANT_SRC_FILES += $(2)) \
)
endef

_LIBC_ARCH_COMMON_SRC_FILES :=
_LIBC_ARCH_CPU_VARIANT_SRC_FILES :=
_LIBC_ARCH_STATIC_SRC_FILES :=
_LIBC_ARCH_DYNAMIC_SRC_FILES :=
_LIBC_ARCH_ADDITIONAL_DEPENDENCIES :=

libc_common_additional_dependencies += \
    $(LOCAL_PATH)/arch-$(TARGET_ARCH)/$(TARGET_ARCH).mk
include $(LOCAL_PATH)/arch-$(TARGET_ARCH)/$(TARGET_ARCH).mk

libc_bionic_src_files += $(_LIBC_ARCH_COMMON_SRC_FILES)
libc_bionic_src_files += $(_LIBC_ARCH_CPU_VARIANT_SRC_FILES)
libc_arch_static_src_files := $(_LIBC_ARCH_STATIC_SRC_FILES)
libc_arch_dynamic_src_files := $(_LIBC_ARCH_DYNAMIC_SRC_FILES)
libc_common_additional_dependencies += $(_LIBC_ARCH_ADDITIONAL_DEPENDENCIES)

# Define some common cflags
# ========================================================
libc_common_cflags := \
    -DANDROID_CHANGES \
    -D_LIBC=1 \
    -Wall -Wextra \

# Try to catch typical 32-bit assumptions that break with 64-bit pointers.
libc_common_cflags += \
    -Werror=pointer-to-int-cast \
    -Werror=int-to-pointer-cast \
    -Werror=type-limits \

ifeq ($(strip $(DEBUG_BIONIC_LIBC)),true)
  libc_common_cflags += -DDEBUG
endif

# To customize dlmalloc's alignment, set BOARD_MALLOC_ALIGNMENT in
# the appropriate BoardConfig.mk file.
#
ifneq ($(BOARD_MALLOC_ALIGNMENT),)
  libc_common_cflags += -DMALLOC_ALIGNMENT=$(BOARD_MALLOC_ALIGNMENT)
endif

ifeq ($(TARGET_ARCH),arm)
  libc_common_cflags += -DSOFTFLOAT
  libc_common_cflags += -fstrict-aliasing
  libc_crt_target_cflags := -mthumb-interwork
endif # arm

ifeq ($(TARGET_ARCH),mips)
  ifneq ($(ARCH_MIPS_HAS_FPU),true)
    libc_common_cflags += -DSOFTFLOAT
  endif
  libc_common_cflags += -fstrict-aliasing
  libc_crt_target_cflags := $(TARGET_GLOBAL_CFLAGS)
endif # mips

ifeq ($(TARGET_ARCH),x86)
  libc_crt_target_cflags := -m32
  libc_crt_target_ldflags := -melf_i386
endif # x86

ifeq ($(TARGET_ARCH),x86_64)
  libc_crt_target_cflags := -m64
  libc_crt_target_ldflags := -melf_x86_64
endif # x86_64

# Define ANDROID_SMP appropriately.
ifeq ($(TARGET_CPU_SMP),true)
    libc_common_cflags += -DANDROID_SMP=1
else
    libc_common_cflags += -DANDROID_SMP=0
endif

# crtbrand.c needs <stdint.h> and a #define for the platform SDK version.
libc_crt_target_cflags += \
    -I$(LOCAL_PATH)/include  \
    -I$(LOCAL_PATH)/arch-$(TARGET_ARCH)/include \
    -DPLATFORM_SDK_VERSION=$(PLATFORM_SDK_VERSION) \

# Define some common conlyflags
libc_common_conlyflags := \
    -std=gnu99

# Define some common cppflags
libc_common_cppflags := \
    -std=gnu++11

# Define some common includes
# ========================================================
libc_common_c_includes := \
		$(LOCAL_PATH)/stdlib  \
		$(LOCAL_PATH)/string  \
		$(LOCAL_PATH)/stdio   \
		external/safe-iop/include

# Define the libc run-time (crt) support object files that must be built,
# which are needed to build all other objects (shared/static libs and
# executables)
# ==========================================================================
# ARM, MIPS, and x86 all need crtbegin_so/crtend_so.
#
# For x86, the .init section must point to a function that calls all
# entries in the .ctors section. (on ARM this is done through the
# .init_array section instead).
#
# For all the platforms, the .fini_array section must point to a function
# that will call __cxa_finalize(&__dso_handle) in order to ensure that
# static C++ destructors are properly called on dlclose().
#
libc_crt_target_crtbegin_file := $(LOCAL_PATH)/arch-common/bionic/crtbegin.c
libc_crt_target_crtbegin_so_file := $(LOCAL_PATH)/arch-common/bionic/crtbegin_so.c

ifeq ($(TARGET_ARCH),arm)
    libc_crt_target_so_cflags :=
endif
ifeq ($(TARGET_ARCH),mips)
    libc_crt_target_so_cflags := -fPIC
libc_crt_target_crtbegin_file := $(LOCAL_PATH)/arch-$(TARGET_ARCH)/bionic/crtbegin.c
endif
ifeq ($(TARGET_ARCH),$(filter $(TARGET_ARCH),x86 x86_64))
    libc_crt_target_so_cflags := -fPIC
endif
libc_crt_target_so_cflags += $(libc_crt_target_cflags)

# See the comment in crtbrand.c for the reason why we need to generate
# crtbrand.s before generating crtbrand.o.
GEN := $(TARGET_OUT_INTERMEDIATE_LIBRARIES)/crtbrand.s
$(GEN): $(LOCAL_PATH)/bionic/crtbrand.c
	@mkdir -p $(dir $@)
	$(hide) $(TARGET_CC) $(libc_crt_target_so_cflags) -S \
		-MD -MF $(@:%.s=%.d) -o $@ $<
	$(hide) sed -i -e '/\.note\.ABI-tag/s/progbits/note/' $@
	$(call transform-d-to-p-args,$(@:%.s=%.d),$(@:%.s=%.P))
-include $(GEN:%.s=%.P)
ALL_GENERATED_SOURCES += $(GEN)

GEN := $(TARGET_OUT_INTERMEDIATE_LIBRARIES)/crtbrand.o
$(GEN): $(TARGET_OUT_INTERMEDIATE_LIBRARIES)/crtbrand.s
	@mkdir -p $(dir $@)
	$(hide) $(TARGET_CC) $(libc_crt_target_so_cflags) -o $@ -c $<
ALL_GENERATED_SOURCES += $(GEN)

GEN := $(TARGET_OUT_INTERMEDIATE_LIBRARIES)/crtbegin_so.o
$(GEN): $(libc_crt_target_crtbegin_so_file)
	@mkdir -p $(dir $@)
	$(hide) $(TARGET_CC) $(libc_crt_target_so_cflags) \
		-MD -MF $(@:%.o=%.d) -o $@ -c $<
	$(transform-d-to-p)
-include $(GEN:%.o=%.P)
ALL_GENERATED_SOURCES += $(GEN)

GEN := $(TARGET_OUT_INTERMEDIATE_LIBRARIES)/crtend_so.o
$(GEN): $(LOCAL_PATH)/arch-common/bionic/crtend_so.S
	@mkdir -p $(dir $@)
	$(hide) $(TARGET_CC) $(libc_crt_target_so_cflags) \
		-MD -MF $(@:%.o=%.d) -o $@ -c $<
	$(transform-d-to-p)
-include $(GEN:%.o=%.P)
ALL_GENERATED_SOURCES += $(GEN)

# The following two are installed to device
GEN := $(TARGET_OUT_SHARED_LIBRARIES)/crtbegin_so.o
$(GEN): $(TARGET_OUT_INTERMEDIATE_LIBRARIES)/crtbegin_so.o
	$(hide) mkdir -p $(dir $@) && cp -f $< $@
ALL_GENERATED_SOURCES += $(GEN)

GEN := $(TARGET_OUT_SHARED_LIBRARIES)/crtend_so.o
$(GEN): $(TARGET_OUT_INTERMEDIATE_LIBRARIES)/crtend_so.o
	$(hide) mkdir -p $(dir $@) && cp -f $< $@
ALL_GENERATED_SOURCES += $(GEN)


GEN := $(TARGET_OUT_INTERMEDIATE_LIBRARIES)/crtbegin_static1.o
$(GEN): $(libc_crt_target_crtbegin_file)
	@mkdir -p $(dir $@)
	$(hide) $(TARGET_CC) $(libc_crt_target_cflags) \
		-MD -MF $(@:%.o=%.d) -o $@ -c $<
	$(transform-d-to-p)
-include $(GEN:%.o=%.P)
ALL_GENERATED_SOURCES += $(GEN)

GEN := $(TARGET_OUT_INTERMEDIATE_LIBRARIES)/crtbegin_static.o
$(GEN): $(TARGET_OUT_INTERMEDIATE_LIBRARIES)/crtbegin_static1.o $(TARGET_OUT_INTERMEDIATE_LIBRARIES)/crtbrand.o
	@mkdir -p $(dir $@)
	$(hide) $(TARGET_LD) $(libc_crt_target_ldflags) -r -o $@ $^
ALL_GENERATED_SOURCES += $(GEN)

GEN := $(TARGET_OUT_INTERMEDIATE_LIBRARIES)/crtbegin_dynamic1.o
$(GEN): $(libc_crt_target_crtbegin_file)
	@mkdir -p $(dir $@)
	$(hide) $(TARGET_CC) $(libc_crt_target_cflags) \
		-MD -MF $(@:%.o=%.d) -o $@ -c $<
	$(transform-d-to-p)
-include $(GEN:%.o=%.P)
ALL_GENERATED_SOURCES += $(GEN)

GEN := $(TARGET_OUT_INTERMEDIATE_LIBRARIES)/crtbegin_dynamic.o
$(GEN): $(TARGET_OUT_INTERMEDIATE_LIBRARIES)/crtbegin_dynamic1.o $(TARGET_OUT_INTERMEDIATE_LIBRARIES)/crtbrand.o
	@mkdir -p $(dir $@)
	$(hide) $(TARGET_LD) $(libc_crt_target_ldflags) -r -o $@ $^
ALL_GENERATED_SOURCES += $(GEN)

# We rename crtend.o to crtend_android.o to avoid a
# name clash between gcc and bionic.
GEN := $(TARGET_OUT_INTERMEDIATE_LIBRARIES)/crtend_android.o
$(GEN): $(LOCAL_PATH)/arch-common/bionic/crtend.S
	@mkdir -p $(dir $@)
	$(hide) $(TARGET_CC) $(libc_crt_target_cflags) \
		-MD -MF $(@:%.o=%.d) -o $@ -c $<
	$(transform-d-to-p)
-include $(GEN:%.o=%.P)
ALL_GENERATED_SOURCES += $(GEN)


# To enable malloc leak check for statically linked programs, add
# "WITH_MALLOC_CHECK_LIBC_A := true" to buildspec.mk
WITH_MALLOC_CHECK_LIBC_A := $(strip $(WITH_MALLOC_CHECK_LIBC_A))

# ========================================================
# libbionic_ssp.a - stack protector code
# ========================================================
#
# The stack protector code needs to be compiled
# with -fno-stack-protector, since it modifies the
# stack canary.

include $(CLEAR_VARS)

LOCAL_SRC_FILES := bionic/__stack_chk_fail.cpp
LOCAL_CFLAGS := $(libc_common_cflags) -fno-stack-protector -Werror
LOCAL_CONLYFLAGS := $(libc_common_conlyflags)
LOCAL_CPPFLAGS := $(libc_common_cppflags)
LOCAL_C_INCLUDES := $(libc_common_c_includes)
LOCAL_MODULE := libbionic_ssp
LOCAL_ADDITIONAL_DEPENDENCIES := $(libc_common_additional_dependencies)
LOCAL_SYSTEM_SHARED_LIBRARIES :=

include $(BUILD_STATIC_LIBRARY)


# ========================================================
# libc_tzcode.a - upstream 'tzcode' code
# ========================================================

include $(CLEAR_VARS)

LOCAL_SRC_FILES := $(libc_tzcode_src_files)
LOCAL_CFLAGS := \
    $(libc_common_cflags) \
    -DSTD_INSPIRED=1 \
    -DTZDIR=\"/system/usr/share/zoneinfo\" \
    -DTM_GMTOFF=tm_gmtoff \
    -DUSG_COMPAT=1
LOCAL_CONLYFLAGS := $(libc_common_conlyflags)
LOCAL_CPPFLAGS := $(libc_common_cppflags)
LOCAL_C_INCLUDES := $(libc_common_c_includes)
LOCAL_MODULE := libc_tzcode
LOCAL_ADDITIONAL_DEPENDENCIES := $(libc_common_additional_dependencies)
LOCAL_SYSTEM_SHARED_LIBRARIES :=

include $(BUILD_STATIC_LIBRARY)


# ========================================================
# libc_dns.a - modified NetBSD DNS code
# ========================================================

include $(CLEAR_VARS)

LOCAL_SRC_FILES := $(libc_dns_src_files)
LOCAL_CFLAGS := \
    $(libc_common_cflags) \
    -DINET6 \
    -I$(LOCAL_PATH)/private \
    -I$(LOCAL_PATH)/upstream-netbsd/libc/include # for NetBSD private headers

LOCAL_CONLYFLAGS := $(libc_common_conlyflags)
LOCAL_CPPFLAGS := $(libc_common_cppflags)
LOCAL_C_INCLUDES := $(libc_common_c_includes)
LOCAL_MODULE := libc_dns
LOCAL_ADDITIONAL_DEPENDENCIES := $(libc_common_additional_dependencies)
LOCAL_SYSTEM_SHARED_LIBRARIES :=

include $(BUILD_STATIC_LIBRARY)


# ========================================================
# libc_freebsd.a - upstream FreeBSD C library code
# ========================================================
#
# These files are built with the freebsd-compat.h header file
# automatically included.

include $(CLEAR_VARS)

LOCAL_SRC_FILES := $(libc_upstream_freebsd_src_files)
LOCAL_CFLAGS := \
    $(libc_common_cflags) \
    -I$(LOCAL_PATH)/upstream-freebsd \
    -I$(LOCAL_PATH)/upstream-freebsd/libc/include \
    -include upstream-freebsd/freebsd-compat.h
LOCAL_CONLYFLAGS := $(libc_common_conlyflags)
LOCAL_CPPFLAGS := $(libc_common_cppflags)
LOCAL_C_INCLUDES := $(libc_common_c_includes)
LOCAL_MODULE := libc_freebsd
LOCAL_ADDITIONAL_DEPENDENCIES := $(libc_common_additional_dependencies)
LOCAL_SYSTEM_SHARED_LIBRARIES :=

include $(BUILD_STATIC_LIBRARY)


# ========================================================
# libc_netbsd.a - upstream NetBSD C library code
# ========================================================
#
# These files are built with the netbsd-compat.h header file
# automatically included.

include $(CLEAR_VARS)

LOCAL_SRC_FILES := $(libc_upstream_netbsd_src_files)
LOCAL_CFLAGS := \
    $(libc_common_cflags) \
    -DPOSIX_MISTAKE \
    -I$(LOCAL_PATH)/upstream-netbsd \
    -I$(LOCAL_PATH)/upstream-netbsd/libc/include \
    -include upstream-netbsd/netbsd-compat.h
LOCAL_CONLYFLAGS := $(libc_common_conlyflags)
LOCAL_CPPFLAGS := $(libc_common_cppflags)
LOCAL_C_INCLUDES := $(libc_common_c_includes)
LOCAL_MODULE := libc_netbsd
LOCAL_ADDITIONAL_DEPENDENCIES := $(libc_common_additional_dependencies)
LOCAL_SYSTEM_SHARED_LIBRARIES :=

include $(BUILD_STATIC_LIBRARY)


# ========================================================
# libc_bionic.a - home-grown C library code
# ========================================================
#
include $(CLEAR_VARS)

LOCAL_SRC_FILES := $(libc_bionic_src_files)
LOCAL_CFLAGS := $(libc_common_cflags) -Werror
LOCAL_CONLYFLAGS := $(libc_common_conlyflags)
LOCAL_CPPFLAGS := $(libc_common_cppflags)
LOCAL_C_INCLUDES := $(libc_common_c_includes)
LOCAL_MODULE := libc_bionic
LOCAL_ADDITIONAL_DEPENDENCIES := $(libc_common_additional_dependencies)
LOCAL_SYSTEM_SHARED_LIBRARIES :=

# Set -DPTHREAD_DEBUG_ENABLED=true to enable support for pthread deadlock prediction.
# Since this code is experimental it is disabled by default.
LOCAL_CFLAGS += $(libc_common_cflags) -DPTHREAD_DEBUG_ENABLED=false

include $(BUILD_STATIC_LIBRARY)


# ========================================================
# libc_common.a
# ========================================================

include $(CLEAR_VARS)

LOCAL_SRC_FILES := $(libc_common_src_files)
LOCAL_CFLAGS := $(libc_common_cflags)
LOCAL_CONLYFLAGS := $(libc_common_conlyflags)
LOCAL_CPPFLAGS := $(libc_common_cppflags)
LOCAL_C_INCLUDES := $(libc_common_c_includes)
LOCAL_MODULE := libc_common
LOCAL_ADDITIONAL_DEPENDENCIES := $(libc_common_additional_dependencies)
LOCAL_WHOLE_STATIC_LIBRARIES := \
    libbionic_ssp \
    libc_bionic \
    libc_dns \
    libc_freebsd \
    libc_netbsd \
    libc_tzcode \

LOCAL_SYSTEM_SHARED_LIBRARIES :=

# TODO: split out the asflags.
LOCAL_ASFLAGS := $(LOCAL_CFLAGS)

include $(BUILD_STATIC_LIBRARY)


# ========================================================
# libc_nomalloc.a
# ========================================================
#
# This is a version of the static C library that does not
# include malloc. It's useful in situations when the user wants
# to provide their own malloc implementation, or wants to
# explicitly disallow the use of the use of malloc,
# such as in the dynamic loader.

include $(CLEAR_VARS)

LOCAL_SRC_FILES := \
	$(libc_arch_static_src_files) \
	$(libc_static_common_src_files) \
	bionic/libc_init_static.cpp

LOCAL_C_INCLUDES := $(libc_common_c_includes)
LOCAL_CFLAGS := $(libc_common_cflags) \
                -DLIBC_STATIC
LOCAL_CONLYFLAGS := $(libc_common_conlyflags)
LOCAL_CPPFLAGS := $(libc_common_cppflags)

LOCAL_MODULE := libc_nomalloc
LOCAL_ADDITIONAL_DEPENDENCIES := $(libc_common_additional_dependencies)
LOCAL_WHOLE_STATIC_LIBRARIES := libc_common
LOCAL_SYSTEM_SHARED_LIBRARIES :=

include $(BUILD_STATIC_LIBRARY)


# ========================================================
# libc.a
# ========================================================
include $(CLEAR_VARS)

LOCAL_SRC_FILES := \
	$(libc_arch_static_src_files) \
	$(libc_static_common_src_files) \
	bionic/dlmalloc.c \
	bionic/malloc_debug_common.cpp \
	bionic/libc_init_static.cpp

LOCAL_CFLAGS := $(libc_common_cflags) \
                -DLIBC_STATIC
LOCAL_CONLYFLAGS := $(libc_common_conlyflags)
LOCAL_CPPFLAGS := $(libc_common_cppflags)
LOCAL_C_INCLUDES := $(libc_common_c_includes)
LOCAL_MODULE := libc
LOCAL_ADDITIONAL_DEPENDENCIES := $(libc_common_additional_dependencies)
LOCAL_WHOLE_STATIC_LIBRARIES := libc_common
LOCAL_SYSTEM_SHARED_LIBRARIES :=

include $(BUILD_STATIC_LIBRARY)


# ========================================================
# libc.so
# ========================================================
include $(CLEAR_VARS)

LOCAL_CFLAGS := $(libc_common_cflags)
LOCAL_CONLYFLAGS := $(libc_common_conlyflags)
LOCAL_CPPFLAGS := $(libc_common_cppflags)
LOCAL_C_INCLUDES := $(libc_common_c_includes)

LOCAL_SRC_FILES := \
	$(libc_arch_dynamic_src_files) \
	$(libc_static_common_src_files) \
	bionic/dlmalloc.c \
	bionic/malloc_debug_common.cpp \
	bionic/pthread_debug.cpp \
	bionic/libc_init_dynamic.cpp

ifeq ($(TARGET_ARCH),arm)
	LOCAL_NO_CRT := true
	LOCAL_CFLAGS += -DCRT_LEGACY_WORKAROUND

	LOCAL_SRC_FILES := \
		arch-common/bionic/crtbegin_so.c \
		arch-arm/bionic/atexit_legacy.c \
		$(LOCAL_SRC_FILES) \
		arch-common/bionic/crtend_so.S
endif

LOCAL_MODULE:= libc
LOCAL_ADDITIONAL_DEPENDENCIES := $(libc_common_additional_dependencies)
LOCAL_REQUIRED_MODULES := tzdata

# WARNING: The only library libc.so should depend on is libdl.so!  If you add other libraries,
# make sure to add -Wl,--exclude-libs=libgcc.a to the LOCAL_LDFLAGS for those libraries.  This
# ensures that symbols that are pulled into those new libraries from libgcc.a are not declared
# external; if that were the case, then libc would not pull those symbols from libgcc.a as it
# should, instead relying on the external symbols from the dependent libraries.  That would
# create an "cloaked" dependency on libgcc.a in libc though the libraries, which is not what
# you wanted!

LOCAL_SHARED_LIBRARIES := libdl
LOCAL_WHOLE_STATIC_LIBRARIES := libc_common
LOCAL_SYSTEM_SHARED_LIBRARIES :=

include $(BUILD_SHARED_LIBRARY)


# For all builds, except for the -user build we will enable memory
# allocation checking (including memory leaks, buffer overwrites, etc.)
# Note that all these checks are also controlled by env. settings
# that can enable, or disable specific checks. Note also that some of
# the checks are available only in emulator and are implemeted in
# libc_malloc_qemu_instrumented.so.
ifneq ($(TARGET_BUILD_VARIANT),user)

# ========================================================
# libc_malloc_debug_leak.so
# ========================================================
include $(CLEAR_VARS)

LOCAL_CFLAGS := \
	$(libc_common_cflags) \
	-DMALLOC_LEAK_CHECK
LOCAL_CONLYFLAGS := $(libc_common_conlyflags)
LOCAL_CPPFLAGS := $(libc_common_cppflags)

LOCAL_C_INCLUDES := $(libc_common_c_includes)

LOCAL_SRC_FILES := \
	bionic/debug_mapinfo.cpp \
	bionic/debug_stacktrace.cpp \
	bionic/malloc_debug_leak.cpp \
	bionic/malloc_debug_check.cpp \

LOCAL_MODULE:= libc_malloc_debug_leak
LOCAL_ADDITIONAL_DEPENDENCIES := $(libc_common_additional_dependencies)

LOCAL_SHARED_LIBRARIES := libc libdl
LOCAL_WHOLE_STATIC_LIBRARIES := libc_common
LOCAL_SYSTEM_SHARED_LIBRARIES :=
LOCAL_ALLOW_UNDEFINED_SYMBOLS := true

# Don't install on release build
LOCAL_MODULE_TAGS := eng debug

include $(BUILD_SHARED_LIBRARY)


# ========================================================
# libc_malloc_debug_qemu.so
# ========================================================
include $(CLEAR_VARS)

LOCAL_CFLAGS := \
	$(libc_common_cflags) \
	-DMALLOC_QEMU_INSTRUMENT
LOCAL_CONLYFLAGS := $(libc_common_conlyflags)
LOCAL_CPPFLAGS := $(libc_common_cppflags)

LOCAL_C_INCLUDES := $(libc_common_c_includes)

LOCAL_SRC_FILES := \
	bionic/malloc_debug_qemu.cpp

LOCAL_MODULE:= libc_malloc_debug_qemu
LOCAL_ADDITIONAL_DEPENDENCIES := $(libc_common_additional_dependencies)

LOCAL_SHARED_LIBRARIES := libc libdl
LOCAL_WHOLE_STATIC_LIBRARIES := libc_common
LOCAL_SYSTEM_SHARED_LIBRARIES :=

# Don't install on release build
LOCAL_MODULE_TAGS := eng debug

include $(BUILD_SHARED_LIBRARY)

endif	#!user


# ========================================================
include $(call all-makefiles-under,$(LOCAL_PATH))<|MERGE_RESOLUTION|>--- conflicted
+++ resolved
@@ -102,12 +102,7 @@
 	bionic/md5.c \
 	bionic/memmem.c \
 	bionic/memswap.c \
-<<<<<<< HEAD
-=======
 	bionic/name_mem.c \
-	bionic/openat.c \
-	bionic/open.c \
->>>>>>> 811b0cdb
 	bionic/pathconf.c \
 	bionic/perror.c \
 	bionic/ptsname.c \
