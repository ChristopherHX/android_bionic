--- conflicted
+++ resolved
@@ -1885,21 +1885,13 @@
     kernel_sigset_t  in_set, *in_set_ptr;
     kernel_sigset_t  out_set;
 
-<<<<<<< HEAD
-    in_set.kernel[0]  = in_set.kernel[1]  =  0;
-=======
     in_set.kernel[0] = in_set.kernel[1] = 0;
->>>>>>> 35765066
     out_set.kernel[0] = out_set.kernel[1] = 0;
 
     /* 'in_set_ptr' is the second parameter to __rt_sigprocmask. It must be NULL
      * if 'set' is NULL to ensure correct semantics (which in this case would
      * be to ignore 'how' and return the current signal set into 'oset'.
-<<<<<<< HEAD
      */
-=======
-      */
->>>>>>> 35765066
     if (set == NULL) {
         in_set_ptr = NULL;
     } else {
