/*
 * Copyright (C) 2010 The Android Open Source Project
 * All rights reserved.
 *
 * Redistribution and use in source and binary forms, with or without
 * modification, are permitted provided that the following conditions
 * are met:
 *  * Redistributions of source code must retain the above copyright
 *    notice, this list of conditions and the following disclaimer.
 *  * Redistributions in binary form must reproduce the above copyright
 *    notice, this list of conditions and the following disclaimer in
 *    the documentation and/or other materials provided with the
 *    distribution.
 *
 * THIS SOFTWARE IS PROVIDED BY THE COPYRIGHT HOLDERS AND CONTRIBUTORS
 * "AS IS" AND ANY EXPRESS OR IMPLIED WARRANTIES, INCLUDING, BUT NOT
 * LIMITED TO, THE IMPLIED WARRANTIES OF MERCHANTABILITY AND FITNESS
 * FOR A PARTICULAR PURPOSE ARE DISCLAIMED. IN NO EVENT SHALL THE
 * COPYRIGHT OWNER OR CONTRIBUTORS BE LIABLE FOR ANY DIRECT, INDIRECT,
 * INCIDENTAL, SPECIAL, EXEMPLARY, OR CONSEQUENTIAL DAMAGES (INCLUDING,
 * BUT NOT LIMITED TO, PROCUREMENT OF SUBSTITUTE GOODS OR SERVICES; LOSS
 * OF USE, DATA, OR PROFITS; OR BUSINESS INTERRUPTION) HOWEVER CAUSED
 * AND ON ANY THEORY OF LIABILITY, WHETHER IN CONTRACT, STRICT LIABILITY,
 * OR TORT (INCLUDING NEGLIGENCE OR OTHERWISE) ARISING IN ANY WAY OUT
 * OF THE USE OF THIS SOFTWARE, EVEN IF ADVISED OF THE POSSIBILITY OF
 * SUCH DAMAGE.
 */

# The __dso_handle global variable is used by static
# C++ constructors and destructors in the binary.
# See http://www.codesourcery.com/public/cxx-abi/abi.html#dso-dtor
#
        .section .bss
        .align 4
<<<<<<< HEAD
=======

#ifndef CRT_LEGACY_WORKAROUND
	.hidden __dso_handle
#endif

>>>>>>> b4896660
        .globl __dso_handle
__dso_handle:
        .long 0<|MERGE_RESOLUTION|>--- conflicted
+++ resolved
@@ -32,14 +32,11 @@
 #
         .section .bss
         .align 4
-<<<<<<< HEAD
-=======
 
 #ifndef CRT_LEGACY_WORKAROUND
 	.hidden __dso_handle
 #endif
 
->>>>>>> b4896660
         .globl __dso_handle
 __dso_handle:
         .long 0